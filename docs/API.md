--- conflicted
+++ resolved
@@ -3088,11 +3088,7 @@
 
 ---
 
-<<<<<<< HEAD
-### 5. 获取Agent列表
-=======
-### 3. 获取Agent列表（统一接口）
->>>>>>> 6fc13003
+### 5. 获取Agent列表（统一接口）
 
 **端点**: `GET /api/agent`
 
@@ -3101,13 +3097,7 @@
 **认证**: 需要访问令牌
 
 **查询参数**:
-<<<<<<< HEAD
-- `status`: Agent状态筛选 (`private`, `public`, `all`)，默认为 `all`
-- `category`: 按类别筛选（可选）
-- `search`: 搜索关键词（可选）
-- `userId`: 用户ID筛选（可选）
-- `limit`: 每页数量（默认10）
-=======
+
 - `queryType`: 查询类型 (`public`, `my-private`, `my-saved`, `all`)，默认为 `all`
   - `public`: 公开的Agent
   - `my-private`: 我的私有Agent
@@ -3119,7 +3109,6 @@
 - `orderBy`: 排序字段（默认 `created_at`）
 - `order`: 排序方向（`asc` 或 `desc`，默认 `desc`）
 - `limit`: 每页数量（默认20）
->>>>>>> 6fc13003
 - `offset`: 偏移量（默认0）
 
 **响应**:
@@ -3244,7 +3233,7 @@
 
 ---
 
-### 6. 尝试使用Agent
+### 7. 尝试使用Agent
 
 **端点**: `POST /api/agent/:id/try`
 
@@ -3366,7 +3355,7 @@
 
 ---
 
-### 7. 更新Agent
+### 8. 更新Agent
 
 **端点**: `PUT /api/agent/:id`
 
@@ -3438,7 +3427,7 @@
 
 ---
 
-### 8. 删除Agent
+### 9. 删除Agent
 
 **端点**: `DELETE /api/agent/:id`
 
@@ -3469,8 +3458,96 @@
 
 ---
 
-<<<<<<< HEAD
-### 9. 获取所有Agent分类列表
+### 10. 收藏Agent
+
+**端点**: `POST /api/agent/:id/favorite`
+
+**描述**: 收藏指定的公开Agent
+
+**认证**: 需要访问令牌
+
+**路径参数**:
+- `id`: Agent ID
+
+**响应**:
+```json
+{
+  "success": true,
+  "data": {
+    "message": "收藏成功",
+    "agentId": "agent_123456",
+    "isFavorited": true
+  }
+}
+```
+
+**错误响应**:
+- `401 Unauthorized`: 无效的访问令牌
+- `400 Bad Request`: 只能收藏公开的Agent
+- `404 Not Found`: Agent不存在
+- `500 Internal Server Error`: 服务器内部错误
+
+---
+
+### 11. 取消收藏Agent
+
+**端点**: `DELETE /api/agent/:id/favorite`
+
+**描述**: 取消收藏指定的Agent
+
+**认证**: 需要访问令牌
+
+**路径参数**:
+- `id`: Agent ID
+
+**响应**:
+```json
+{
+  "success": true,
+  "data": {
+    "message": "取消收藏成功",
+    "agentId": "agent_123456",
+    "isFavorited": false
+  }
+}
+```
+
+**错误响应**:
+- `401 Unauthorized`: 无效的访问令牌
+- `404 Not Found`: Agent不存在
+- `500 Internal Server Error`: 服务器内部错误
+
+---
+
+### 12. 检查Agent收藏状态
+
+**端点**: `GET /api/agent/:id/favorite/status`
+
+**描述**: 检查指定Agent的收藏状态
+
+**认证**: 需要访问令牌
+
+**路径参数**:
+- `id`: Agent ID
+
+**响应**:
+```json
+{
+  "success": true,
+  "data": {
+    "agentId": "agent_123456",
+    "isFavorited": true
+  }
+}
+```
+
+**错误响应**:
+- `401 Unauthorized`: 无效的访问令牌
+- `500 Internal Server Error`: 服务器内部错误
+
+---
+
+### 13. 获取Agent分类列表
 
 **端点**: `GET /api/agent/categories`
 
@@ -3499,8 +3576,7 @@
       "name": "Social",
       "count": 4
     }
-  ],
-  "message": "分类列表功能正在开发中"
+  ]
 }
 ```
 
@@ -3513,7 +3589,7 @@
 
 ---
 
-### 10. 按分类获取Agent列表
+### 14. 按分类获取Agent列表
 
 **端点**: `GET /api/agent/category/:category`
 
@@ -3562,164 +3638,6 @@
 ```
 
 **错误响应**:
-- `500 Internal Server Error`: 服务器内部错误
-
----
-
-### 11. 获取用户创建的Agent
-=======
-### 8. 收藏Agent
->>>>>>> 6fc13003
-
-**端点**: `POST /api/agent/:id/favorite`
-
-**描述**: 收藏指定的公开Agent
-
-**认证**: 需要访问令牌
-
-<<<<<<< HEAD
-**查询参数**:
-- `status`: Agent状态筛选 (`private`, `public`, `all`)，默认为 `all`
-- `category`: 按类别筛选（可选）
-- `search`: 搜索关键词（可选）
-- `limit`: 每页数量（默认10）
-- `offset`: 偏移量（默认0）
-- `sortBy`: 排序字段（默认 `created_at`）
-- `sortDir`: 排序方向（`asc` 或 `desc`，默认 `desc`）
-=======
-**路径参数**:
-- `id`: Agent ID
->>>>>>> 6fc13003
-
-**响应**:
-```json
-{
-  "success": true,
-  "data": {
-<<<<<<< HEAD
-    "agents": [
-      {
-        "id": "agent_123456",
-        "userId": "user_123",
-        "username": "CryptoTrader",
-        "avatar": "https://example.com/avatar.png",
-        "name": "BitcoinPriceAnalyzer",
-        "description": "An intelligent agent that retrieves Bitcoin's current price...",
-        "relatedQuestions": [...],
-        "status": "public",
-        "taskId": "task_123456",
-        "categories": ["Market Data", "Trading"],
-        "metadata": {...},
-        "usageCount": 25,
-        "createdAt": "2023-06-20T08:00:00.000Z",
-        "updatedAt": "2023-06-20T08:00:00.000Z"
-      }
-    ],
-    "total": 1,
-    "limit": 10,
-    "offset": 0
-=======
-    "message": "收藏成功",
-    "agentId": "agent_123456",
-    "isFavorited": true
->>>>>>> 6fc13003
-  }
-}
-```
-
-**错误响应**:
-- `401 Unauthorized`: 无效的访问令牌
-- `400 Bad Request`: 只能收藏公开的Agent
-- `404 Not Found`: Agent不存在
-- `500 Internal Server Error`: 服务器内部错误
-
----
-
-<<<<<<< HEAD
-### 12. 获取公开Agent列表
-=======
-### 9. 取消收藏Agent
->>>>>>> 6fc13003
-
-**端点**: `DELETE /api/agent/:id/favorite`
-
-**描述**: 取消收藏指定的Agent
-
-**认证**: 需要访问令牌
-
-**路径参数**:
-- `id`: Agent ID
-
-**响应**:
-```json
-{
-  "success": true,
-  "data": {
-<<<<<<< HEAD
-    "agents": [
-      {
-        "id": "agent_123456",
-        "userId": "user_123",
-        "username": "CryptoTrader",
-        "avatar": "https://example.com/avatar.png",
-        "name": "BitcoinPriceAnalyzer",
-        "description": "An intelligent agent that retrieves Bitcoin's current price...",
-        "relatedQuestions": [...],
-        "status": "public",
-        "categories": ["Market Data", "Trading"],
-        "metadata": {
-          "requiredMcps": ["coingecko-server"],
-          "totalSteps": 1,
-          "estimatedTime": "30 seconds"
-        },
-        "usageCount": 25,
-        "createdAt": "2023-06-20T08:00:00.000Z",
-        "updatedAt": "2023-06-20T08:00:00.000Z"
-      }
-    ],
-    "total": 1,
-    "limit": 10,
-    "offset": 0
-=======
-    "message": "取消收藏成功",
-    "agentId": "agent_123456",
-    "isFavorited": false
-  }
-}
-```
-
-**错误响应**:
-- `401 Unauthorized`: 无效的访问令牌
-- `404 Not Found`: Agent不存在
-- `500 Internal Server Error`: 服务器内部错误
-
----
-
-### 10. 检查Agent收藏状态
-
-**端点**: `GET /api/agent/:id/favorite/status`
-
-**描述**: 检查指定Agent的收藏状态
-
-**认证**: 需要访问令牌
-
-**路径参数**:
-- `id`: Agent ID
-
-**响应**:
-```json
-{
-  "success": true,
-  "data": {
-    "agentId": "agent_123456",
-    "isFavorited": true
->>>>>>> 6fc13003
-  }
-}
-```
-
-**错误响应**:
-- `401 Unauthorized`: 无效的访问令牌
 - `500 Internal Server Error`: 服务器内部错误
 
 ---
