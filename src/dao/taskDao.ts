// src/dao/taskDao.ts
import { v4 as uuidv4 } from 'uuid';
import { db, TypedQueryResult } from '../config/database.js';
import { logger } from '../utils/logger.js';

// 数据库行记录接口
export interface TaskDbRow {
  id: string;
  user_id: string;
  title: string;
  content: string;
  status: string;
  task_type: string; // 新增：任务类型字段
  agent_id?: string; // 新增：Agent ID字段
  mcp_workflow?: any;
  result?: any;
  conversation_id?: string;
  created_at: string;
  updated_at: string;
  completed_at?: string;
  deleted_at?: string;
  is_deleted: boolean;
}

export interface TaskStepDbRow {
  id: string;
  task_id: string;
  step_type: string;
  title: string;
  content?: string;
  reasoning?: string;
  reasoning_time?: number;
  order_index: number;
  created_at: string;
  updated_at: string;
  deleted_at?: string;
  is_deleted: boolean;
}

/**
 * 任务DAO - 负责任务相关的数据库操作
 */
export class TaskDao {
  /**
   * 创建新任务
   */
  async createTask(data: {
    userId: string;
    title: string;
    content: string;
    taskType: string; // 新增：任务类型
    agentId?: string; // 新增：Agent ID
    conversationId?: string;
  }): Promise<TaskDbRow> {
    try {
      const taskId = uuidv4();
      const result = await db.query<TaskDbRow>(
        `
        INSERT INTO tasks (id, user_id, title, content, status, task_type, agent_id, conversation_id, is_deleted)
        VALUES ($1, $2, $3, $4, $5, $6, $7, $8, $9)
        RETURNING *
        `,
        [taskId, data.userId, data.title, data.content, 'created', data.taskType, data.agentId || null, data.conversationId || null, false]
      );

      logger.info(`任务记录创建成功: ${taskId} (类型: ${data.taskType})`);
      return result.rows[0];
    } catch (error) {
      logger.error('创建任务记录失败:', error);
      throw error;
    }
  }

  /**
   * 获取任务详情
   */
  async getTaskById(taskId: string): Promise<TaskDbRow | null> {
    try {
      const result = await db.query<TaskDbRow>(
        `
        SELECT * FROM tasks
        WHERE id = $1 AND is_deleted = FALSE
        `,
        [taskId]
      );

      return result.rows.length === 0 ? null : result.rows[0];
    } catch (error) {
      logger.error(`获取任务记录失败 [ID: ${taskId}]:`, error);
      throw error;
    }
  }

  /**
   * 更新任务
   */
  async updateTask(taskId: string, updates: {
    title?: string;
    content?: string;
    status?: string;
    mcpWorkflow?: any;
    result?: any;
    conversationId?: string;
    completedAt?: Date;
  }): Promise<TaskDbRow | null> {
    try {
      // 构建更新字段
      const updateFields: string[] = [];
      const values: any[] = [];
      let valueIndex = 1;

      if (updates.title !== undefined) {
        updateFields.push(`title = $${valueIndex}`);
        values.push(updates.title);
        valueIndex++;
      }

      if (updates.content !== undefined) {
        updateFields.push(`content = $${valueIndex}`);
        values.push(updates.content);
        valueIndex++;
      }

      if (updates.status !== undefined) {
        updateFields.push(`status = $${valueIndex}`);
        values.push(updates.status);
        valueIndex++;

        // 如果状态更新为已完成，设置完成时间
        if (updates.status === 'completed') {
          updateFields.push(`completed_at = $${valueIndex}`);
          values.push(updates.completedAt || new Date());
          valueIndex++;
        }
      }

      if (updates.mcpWorkflow !== undefined) {
        // 确保mcpWorkflow是JSON字符串
        if (typeof updates.mcpWorkflow === 'object') {
          updateFields.push(`mcp_workflow = $${valueIndex}`);
          values.push(JSON.stringify(updates.mcpWorkflow));
          valueIndex++;
        } else if (typeof updates.mcpWorkflow === 'string') {
          // 如果已经是字符串，尝试解析确保是有效的JSON
          try {
            const parsed = JSON.parse(updates.mcpWorkflow);
            updateFields.push(`mcp_workflow = $${valueIndex}`);
            values.push(updates.mcpWorkflow); // 使用原始字符串
            valueIndex++;
          } catch (e) {
            logger.error(`Invalid mcpWorkflow JSON string: ${updates.mcpWorkflow}`);
            // 跳过无效的JSON
          }
        }
      }

      if (updates.result !== undefined) {
        updateFields.push(`result = $${valueIndex}`);
        values.push(JSON.stringify(updates.result));
        valueIndex++;
      }

      if (updates.conversationId !== undefined) {
        updateFields.push(`conversation_id = $${valueIndex}`);
        values.push(updates.conversationId);
        valueIndex++;
      }

      // 如果没有字段需要更新，则直接返回null
      if (updateFields.length === 0) {
        return this.getTaskById(taskId);
      }

      updateFields.push(`updated_at = $${valueIndex}`);
      values.push(new Date());
      valueIndex++;

      values.push(taskId);

      const query = `
        UPDATE tasks
        SET ${updateFields.join(', ')}
        WHERE id = $${valueIndex}
        RETURNING *
      `;

      const result = await db.query<TaskDbRow>(query, values);

      if (result.rows.length === 0) {
        return null;
      }

      logger.info(`任务记录更新成功: ${taskId}`);
      return result.rows[0];
    } catch (error) {
      logger.error(`更新任务记录失败 [ID: ${taskId}]:`, error);
      throw error;
    }
  }

  /**
   * 获取用户任务列表（支持agentId筛选）
   */
<<<<<<< HEAD
  async getUserTasks(
    userId: string, 
    options: {
      limit?: number;
      offset?: number;
      status?: string;
      sortBy?: string;
      sortDir?: 'asc' | 'desc';
      agentId?: string; // 新增：Agent ID筛选
    } = {}
  ): Promise<{ tasks: TaskDbRow[], total: number }> {
=======
  async getUserTasks(userId: string, options?: {
    status?: string;
    taskType?: string;
    agentId?: string;
    limit?: number;
    offset?: number;
    sortBy?: string;
    sortDir?: 'asc' | 'desc';
    conversationId?: string;
  }): Promise<{ rows: TaskDbRow[]; total: number }> {
>>>>>>> e2349d4b
    try {
      const {
        limit = 10,
        offset = 0,
        status,
        sortBy = 'created_at',
        sortDir = 'desc',
        agentId
      } = options;

      // 构建WHERE条件
      const whereConditions = ['user_id = $1', 'is_deleted = FALSE'];
      const values: any[] = [userId];
      let valueIndex = 2;

      if (status) {
        whereConditions.push(`status = $${valueIndex}`);
        values.push(status);
        valueIndex++;
      }

<<<<<<< HEAD
      if (agentId) {
        whereConditions.push(`agent_id = $${valueIndex}`);
        values.push(agentId);
        valueIndex++;
=======
      if (options?.taskType) {
        conditions.push(`task_type = $${paramIndex}`);
        values.push(options.taskType);
        paramIndex++;
      }

      if (options?.agentId) {
        conditions.push(`agent_id = $${paramIndex}`);
        values.push(options.agentId);
        paramIndex++;
      }

      if (options?.conversationId) {
        conditions.push(`conversation_id = $${paramIndex}`);
        values.push(options.conversationId);
        paramIndex++;
>>>>>>> e2349d4b
      }

      const whereClause = whereConditions.join(' AND ');
      const orderClause = `ORDER BY ${sortBy} ${sortDir.toUpperCase()}`;

      // 获取总数
      const countQuery = `
        SELECT COUNT(*) as total
        FROM tasks
        WHERE ${whereClause}
      `;
      const countResult = await db.query(countQuery, values);
      const total = parseInt(countResult.rows[0].total);

      // 获取任务列表
      const tasksQuery = `
        SELECT *
        FROM tasks
        WHERE ${whereClause}
        ${orderClause}
        LIMIT $${valueIndex} OFFSET $${valueIndex + 1}
      `;
      values.push(limit, offset);

      const tasksResult = await db.query<TaskDbRow>(tasksQuery, values);

      return {
        tasks: tasksResult.rows,
        total
      };
    } catch (error) {
      logger.error(`获取用户任务列表失败 [用户: ${userId}]:`, error);
      throw error;
    }
  }

  /**
   * 获取对话关联的任务
   */
  async getConversationTasks(conversationId: string): Promise<TaskDbRow[]> {
    try {
      const result = await db.query<TaskDbRow>(
        `
        SELECT *
        FROM tasks
        WHERE conversation_id = $1 AND is_deleted = FALSE
        ORDER BY created_at DESC
        `,
        [conversationId]
      );

      return result.rows;
    } catch (error) {
      logger.error(`获取对话关联任务失败 [对话ID: ${conversationId}]:`, error);
      throw error;
    }
  }

  /**
   * 获取对话相关的最后一个任务的MCP工作流
   * @param conversationId 对话ID
   * @param userId 用户ID
   * @returns MCP工作流信息
   */
  async getLastTaskMcpWorkflowByConversation(
    conversationId: string,
    userId: string
  ): Promise<any> {
    try {
      const result = await db.query<TaskDbRow>(
        `
        SELECT mcp_workflow, created_at
        FROM tasks
        WHERE conversation_id = $1 AND user_id = $2 AND is_deleted = FALSE
        ORDER BY created_at DESC
        LIMIT 1
        `,
        [conversationId, userId]
      );
      
      if (result.rows.length === 0) {
        logger.info(`No tasks found for conversation ${conversationId}`);
        return null;
      }
      
      const mcpWorkflow = result.rows[0].mcp_workflow;
      
      // 如果是字符串，解析为对象
      if (typeof mcpWorkflow === 'string') {
        try {
          return JSON.parse(mcpWorkflow);
        } catch (parseError) {
          logger.error(`Failed to parse MCP workflow JSON for conversation ${conversationId}:`, parseError);
          return null;
        }
      }
      
      return mcpWorkflow;
    } catch (error) {
      logger.error(`获取对话最后任务MCP工作流失败 [对话: ${conversationId}]:`, error);
      throw error;
    }
  }

  /**
   * 创建任务步骤
   */
  async createTaskStep(data: {
    taskId: string;
    stepType: string;
    title: string;
    content?: string;
    reasoning?: string;
    reasoningTime?: number;
    orderIndex: number;
  }): Promise<TaskStepDbRow> {
    try {
      const stepId = uuidv4();
      const result = await db.query<TaskStepDbRow>(
        `
        INSERT INTO task_steps (id, task_id, step_type, title, content, reasoning, reasoning_time, order_index, is_deleted)
        VALUES ($1, $2, $3, $4, $5, $6, $7, $8, $9)
        RETURNING *
        `,
        [
          stepId,
          data.taskId,
          data.stepType,
          data.title,
          data.content || null,
          data.reasoning || null,
          data.reasoningTime || null,
          data.orderIndex,
          false
        ]
      );

      logger.info(`任务步骤记录创建成功: ${stepId} [任务: ${data.taskId}]`);
      return result.rows[0];
    } catch (error) {
      logger.error(`创建任务步骤记录失败 [任务: ${data.taskId}]:`, error);
      throw error;
    }
  }

  /**
   * 获取任务步骤
   */
  async getTaskSteps(taskId: string): Promise<TaskStepDbRow[]> {
    try {
      const result = await db.query<TaskStepDbRow>(
        `
        SELECT *
        FROM task_steps
        WHERE task_id = $1 AND is_deleted = FALSE
        ORDER BY order_index ASC
        `,
        [taskId]
      );

      return result.rows;
    } catch (error) {
      logger.error(`获取任务步骤记录失败 [任务ID: ${taskId}]:`, error);
      throw error;
    }
  }

  /**
   * 软删除任务及其相关步骤
   */
  async softDeleteTask(taskId: string): Promise<boolean> {
    try {
      const now = new Date();
      
      // 使用事务确保数据一致性
      const queries = [
        // 软删除任务步骤
        {
          text: `
            UPDATE task_steps
            SET is_deleted = TRUE, deleted_at = $1, updated_at = $1
            WHERE task_id = $2 AND is_deleted = FALSE
          `,
          params: [now, taskId]
        },
        // 软删除任务
        {
          text: `
            UPDATE tasks
            SET is_deleted = TRUE, deleted_at = $1, updated_at = $1
            WHERE id = $2 AND is_deleted = FALSE
            RETURNING id
          `,
          params: [now, taskId]
        }
      ];

      const results = await db.transaction(queries);
      const taskResult = results[results.length - 1];
      
      const success = taskResult.rowCount !== null && taskResult.rowCount > 0;
      if (success) {
        logger.info(`任务软删除成功 [ID: ${taskId}]`);
      } else {
        logger.warn(`任务未找到或已删除 [ID: ${taskId}]`);
      }
      
      return success;
    } catch (error) {
      logger.error(`任务软删除失败 [ID: ${taskId}]:`, error);
      throw error;
    }
  }

  /**
   * 硬删除任务（永久删除）
   * 此方法保留用于管理员/清理目的
   */
  async deleteTask(taskId: string): Promise<boolean> {
    try {
      // 先删除任务步骤
      await db.query(
        `
        DELETE FROM task_steps
        WHERE task_id = $1
        `,
        [taskId]
      );
      
      // 然后删除任务
      const result = await db.query(
        `
        DELETE FROM tasks
        WHERE id = $1
        RETURNING id
        `,
        [taskId]
      );
      
      const success = result.rowCount !== null && result.rowCount > 0;
      if (success) {
        logger.info(`任务永久删除成功 [ID: ${taskId}]`);
      } else {
        logger.warn(`任务未找到 [ID: ${taskId}]`);
      }
      
      return success;
    } catch (error) {
      logger.error(`任务永久删除失败 [ID: ${taskId}]:`, error);
      throw error;
    }
  }
}

// 创建DAO实例
export const taskDao = new TaskDao();<|MERGE_RESOLUTION|>--- conflicted
+++ resolved
@@ -198,112 +198,84 @@
     }
   }
 
-  /**
-   * 获取用户任务列表（支持agentId筛选）
-   */
-<<<<<<< HEAD
-  async getUserTasks(
-    userId: string, 
-    options: {
-      limit?: number;
-      offset?: number;
-      status?: string;
-      sortBy?: string;
-      sortDir?: 'asc' | 'desc';
-      agentId?: string; // 新增：Agent ID筛选
-    } = {}
-  ): Promise<{ tasks: TaskDbRow[], total: number }> {
-=======
-  async getUserTasks(userId: string, options?: {
-    status?: string;
-    taskType?: string;
-    agentId?: string;
-    limit?: number;
-    offset?: number;
-    sortBy?: string;
-    sortDir?: 'asc' | 'desc';
-    conversationId?: string;
-  }): Promise<{ rows: TaskDbRow[]; total: number }> {
->>>>>>> e2349d4b
-    try {
-      const {
-        limit = 10,
-        offset = 0,
-        status,
-        sortBy = 'created_at',
-        sortDir = 'desc',
-        agentId
-      } = options;
-
-      // 构建WHERE条件
-      const whereConditions = ['user_id = $1', 'is_deleted = FALSE'];
-      const values: any[] = [userId];
-      let valueIndex = 2;
-
-      if (status) {
-        whereConditions.push(`status = $${valueIndex}`);
-        values.push(status);
-        valueIndex++;
-      }
-
-<<<<<<< HEAD
-      if (agentId) {
-        whereConditions.push(`agent_id = $${valueIndex}`);
-        values.push(agentId);
-        valueIndex++;
-=======
-      if (options?.taskType) {
-        conditions.push(`task_type = $${paramIndex}`);
-        values.push(options.taskType);
-        paramIndex++;
-      }
-
-      if (options?.agentId) {
-        conditions.push(`agent_id = $${paramIndex}`);
-        values.push(options.agentId);
-        paramIndex++;
-      }
-
-      if (options?.conversationId) {
-        conditions.push(`conversation_id = $${paramIndex}`);
-        values.push(options.conversationId);
-        paramIndex++;
->>>>>>> e2349d4b
-      }
-
-      const whereClause = whereConditions.join(' AND ');
-      const orderClause = `ORDER BY ${sortBy} ${sortDir.toUpperCase()}`;
-
-      // 获取总数
-      const countQuery = `
-        SELECT COUNT(*) as total
-        FROM tasks
-        WHERE ${whereClause}
-      `;
-      const countResult = await db.query(countQuery, values);
-      const total = parseInt(countResult.rows[0].total);
-
-      // 获取任务列表
-      const tasksQuery = `
-        SELECT *
-        FROM tasks
-        WHERE ${whereClause}
-        ${orderClause}
-        LIMIT $${valueIndex} OFFSET $${valueIndex + 1}
-      `;
-      values.push(limit, offset);
-
-      const tasksResult = await db.query<TaskDbRow>(tasksQuery, values);
-
-      return {
-        tasks: tasksResult.rows,
-        total
-      };
-    } catch (error) {
-      logger.error(`获取用户任务列表失败 [用户: ${userId}]:`, error);
-      throw error;
-    }
-  }
+ /**
+   * 获取用户的任务列表
+   */
+ async getUserTasks(userId: string, options?: {
+  status?: string;
+  taskType?: string;
+  agentId?: string;
+  limit?: number;
+  offset?: number;
+  sortBy?: string;
+  sortDir?: 'asc' | 'desc';
+  conversationId?: string;
+}): Promise<{ rows: TaskDbRow[]; total: number }> {
+  try {
+    // 构建查询条件
+    const conditions = ['user_id = $1', 'is_deleted = FALSE'];
+    const values = [userId];
+    let paramIndex = 2;
+
+    if (options?.status) {
+      conditions.push(`status = $${paramIndex}`);
+      values.push(options.status);
+      paramIndex++;
+    }
+
+    if (options?.taskType) {
+      conditions.push(`task_type = $${paramIndex}`);
+      values.push(options.taskType);
+      paramIndex++;
+    }
+
+    if (options?.agentId) {
+      conditions.push(`agent_id = $${paramIndex}`);
+      values.push(options.agentId);
+      paramIndex++;
+    }
+
+    if (options?.conversationId) {
+      conditions.push(`conversation_id = $${paramIndex}`);
+      values.push(options.conversationId);
+      paramIndex++;
+    }
+
+    // 构建排序
+    const sortField = options?.sortBy || 'created_at';
+    const sortDirection = options?.sortDir || 'desc';
+    const sort = `${sortField} ${sortDirection}`;
+
+    // 构建分页
+    const limit = options?.limit || 10;
+    const offset = options?.offset || 0;
+
+    // 查询总数
+    const countQuery = `
+      SELECT COUNT(*) as total
+      FROM tasks
+      WHERE ${conditions.join(' AND ')}
+    `;
+    const countResult = await db.query(countQuery, values);
+    const total = parseInt(countResult.rows[0].total, 10);
+
+    // 查询任务列表
+    const query = `
+      SELECT *
+      FROM tasks
+      WHERE ${conditions.join(' AND ')}
+      ORDER BY ${sort}
+      LIMIT ${limit} OFFSET ${offset}
+    `;
+    const result = await db.query<TaskDbRow>(query, values);
+
+    return { rows: result.rows, total };
+  } catch (error) {
+    logger.error(`获取用户任务列表失败 [UserID: ${userId}]:`, error);
+    throw error;
+  }
+}
+
 
   /**
    * 获取对话关联的任务
