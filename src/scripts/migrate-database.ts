import { db } from '../config/database.js';

interface Migration {
  version: number;
  name: string;
  up: () => Promise<void>;
  down: () => Promise<void>;
}

class MigrationService {
  private migrations: Migration[] = [
    {
      version: 1,
      name: 'create_users_table',
      up: async () => {
        await db.query(`
          CREATE TABLE IF NOT EXISTS users (
            id VARCHAR(255) PRIMARY KEY,
            username VARCHAR(255),
            avatar TEXT,
            wallet_address VARCHAR(255),
            balance VARCHAR(255),
            email VARCHAR(255),
            created_at TIMESTAMP WITH TIME ZONE DEFAULT CURRENT_TIMESTAMP,
            updated_at TIMESTAMP WITH TIME ZONE DEFAULT CURRENT_TIMESTAMP,
            last_login_at TIMESTAMP WITH TIME ZONE,
            is_active BOOLEAN DEFAULT true
          )
        `);

        // 创建索引
        await db.query(`
          CREATE INDEX IF NOT EXISTS idx_users_wallet_address 
          ON users(wallet_address) 
          WHERE wallet_address IS NOT NULL
        `);

        await db.query(`
          CREATE INDEX IF NOT EXISTS idx_users_email 
          ON users(email) 
          WHERE email IS NOT NULL
        `);

        console.log('✅ Created users table');
      },
      down: async () => {
        await db.query('DROP TABLE IF EXISTS users CASCADE');
        console.log('✅ Dropped users table');
      }
    },
    {
      version: 2,
      name: 'create_user_login_methods_table',
      up: async () => {
        await db.query(`
          CREATE TABLE IF NOT EXISTS user_login_methods (
            id SERIAL PRIMARY KEY,
            user_id VARCHAR(255) NOT NULL REFERENCES users(id) ON DELETE CASCADE,
            method_type VARCHAR(50) NOT NULL CHECK (method_type IN ('wallet', 'google', 'github')),
            method_data JSONB NOT NULL,
            verified BOOLEAN DEFAULT false,
            created_at TIMESTAMP WITH TIME ZONE DEFAULT CURRENT_TIMESTAMP,
            updated_at TIMESTAMP WITH TIME ZONE DEFAULT CURRENT_TIMESTAMP,
            UNIQUE(user_id, method_type)
          )
        `);

        // 创建索引
        await db.query(`
          CREATE INDEX IF NOT EXISTS idx_user_login_methods_user_id 
          ON user_login_methods(user_id)
        `);

        await db.query(`
          CREATE INDEX IF NOT EXISTS idx_user_login_methods_type 
          ON user_login_methods(method_type)
        `);

        // 为不同登录方式的特定字段创建表达式索引（BTREE）
        await db.query(`
          CREATE INDEX IF NOT EXISTS idx_user_login_methods_wallet_address 
          ON user_login_methods ((method_data->>'address')) 
          WHERE method_type = 'wallet'
        `);

        await db.query(`
          CREATE INDEX IF NOT EXISTS idx_user_login_methods_google_id 
          ON user_login_methods ((method_data->>'googleId')) 
          WHERE method_type = 'google'
        `);

        await db.query(`
          CREATE INDEX IF NOT EXISTS idx_user_login_methods_github_id 
          ON user_login_methods ((method_data->>'githubId')) 
          WHERE method_type = 'github'
        `);

        console.log('✅ Created user_login_methods table');
      },
      down: async () => {
        await db.query('DROP TABLE IF EXISTS user_login_methods CASCADE');
        console.log('✅ Dropped user_login_methods table');
      }
    },
    {
      version: 3,
      name: 'create_refresh_tokens_table',
      up: async () => {
        await db.query(`
          CREATE TABLE IF NOT EXISTS refresh_tokens (
            id SERIAL PRIMARY KEY,
            token_hash VARCHAR(255) NOT NULL UNIQUE,
            user_id VARCHAR(255) NOT NULL REFERENCES users(id) ON DELETE CASCADE,
            expires_at TIMESTAMP WITH TIME ZONE NOT NULL,
            created_at TIMESTAMP WITH TIME ZONE DEFAULT CURRENT_TIMESTAMP,
            revoked_at TIMESTAMP WITH TIME ZONE,
            is_revoked BOOLEAN DEFAULT false
          )
        `);

        // 创建索引
        await db.query(`
          CREATE INDEX IF NOT EXISTS idx_refresh_tokens_user_id 
          ON refresh_tokens(user_id)
        `);

        await db.query(`
          CREATE INDEX IF NOT EXISTS idx_refresh_tokens_expires_at 
          ON refresh_tokens(expires_at)
        `);

        await db.query(`
          CREATE INDEX IF NOT EXISTS idx_refresh_tokens_token_hash 
          ON refresh_tokens(token_hash)
        `);

        console.log('✅ Created refresh_tokens table');
      },
      down: async () => {
        await db.query('DROP TABLE IF EXISTS refresh_tokens CASCADE');
        console.log('✅ Dropped refresh_tokens table');
      }
    },
    {
      version: 4,
      name: 'create_migrations_table',
      up: async () => {
        await db.query(`
          CREATE TABLE IF NOT EXISTS migrations (
            version INTEGER PRIMARY KEY,
            name VARCHAR(255) NOT NULL,
            executed_at TIMESTAMP WITH TIME ZONE DEFAULT CURRENT_TIMESTAMP
          )
        `);
        console.log('✅ Created migrations table');
      },
      down: async () => {
        await db.query('DROP TABLE IF EXISTS migrations CASCADE');
        console.log('✅ Dropped migrations table');
      }
    },
    {
      version: 5,
      name: 'add_user_membership_fields',
      up: async () => {
        await db.query(`
          ALTER TABLE users 
          ADD COLUMN IF NOT EXISTS membership_type VARCHAR(10) CHECK (membership_type IN ('plus', 'pro')),
          ADD COLUMN IF NOT EXISTS subscription_type VARCHAR(10) CHECK (subscription_type IN ('monthly', 'yearly')),
          ADD COLUMN IF NOT EXISTS membership_expires_at TIMESTAMP WITH TIME ZONE
        `);

        // 创建索引
        await db.query(`
          CREATE INDEX IF NOT EXISTS idx_users_membership_type 
          ON users(membership_type) 
          WHERE membership_type IS NOT NULL
        `);

        await db.query(`
          CREATE INDEX IF NOT EXISTS idx_users_membership_expires_at 
          ON users(membership_expires_at) 
          WHERE membership_expires_at IS NOT NULL
        `);

        console.log('✅ Added membership fields to users table');
      },
      down: async () => {
        await db.query(`
          ALTER TABLE users 
          DROP COLUMN IF EXISTS membership_type,
          DROP COLUMN IF EXISTS subscription_type,
          DROP COLUMN IF EXISTS membership_expires_at
        `);
        console.log('✅ Removed membership fields from users table');
      }
    },
    {
      version: 6,
      name: 'create_payments_table',
      up: async () => {
        await db.query(`
          CREATE TABLE IF NOT EXISTS payments (
            id VARCHAR(255) PRIMARY KEY,
            user_id VARCHAR(255) NOT NULL REFERENCES users(id) ON DELETE CASCADE,
            charge_id VARCHAR(255) NOT NULL UNIQUE,
            membership_type VARCHAR(10) NOT NULL CHECK (membership_type IN ('plus', 'pro')),
            subscription_type VARCHAR(10) NOT NULL CHECK (subscription_type IN ('monthly', 'yearly')),
            amount VARCHAR(50) NOT NULL,
            currency VARCHAR(10) NOT NULL CHECK (currency IN ('USDT', 'USDC')),
            status VARCHAR(20) NOT NULL CHECK (status IN ('pending', 'confirmed', 'failed', 'expired', 'resolved')),
            expires_at TIMESTAMP WITH TIME ZONE,
            confirmed_at TIMESTAMP WITH TIME ZONE,
            created_at TIMESTAMP WITH TIME ZONE DEFAULT CURRENT_TIMESTAMP,
            updated_at TIMESTAMP WITH TIME ZONE DEFAULT CURRENT_TIMESTAMP
          )
        `);

        // 创建索引
        await db.query(`
          CREATE INDEX IF NOT EXISTS idx_payments_user_id 
          ON payments(user_id)
        `);

        await db.query(`
          CREATE INDEX IF NOT EXISTS idx_payments_charge_id 
          ON payments(charge_id)
        `);

        await db.query(`
          CREATE INDEX IF NOT EXISTS idx_payments_status 
          ON payments(status)
        `);

        await db.query(`
          CREATE INDEX IF NOT EXISTS idx_payments_created_at 
          ON payments(created_at)
        `);

        console.log('✅ Created payments table');
      },
      down: async () => {
        await db.query('DROP TABLE IF EXISTS payments CASCADE');
        console.log('✅ Dropped payments table');
      }
    },
    {
      version: 7,
      name: 'create_tasks_table',
      up: async () => {
        await db.query(`
          CREATE TABLE IF NOT EXISTS tasks (
            id VARCHAR(255) PRIMARY KEY,
            user_id VARCHAR(255) NOT NULL REFERENCES users(id) ON DELETE CASCADE,
            title VARCHAR(255) NOT NULL,
            content TEXT NOT NULL,
            status VARCHAR(50) NOT NULL DEFAULT 'created' CHECK (status IN ('created', 'in_progress', 'completed', 'failed')),
            mcp_workflow JSONB, -- 存储MCP工作流配置
            result JSONB, -- 存储任务执行结果
            created_at TIMESTAMP WITH TIME ZONE DEFAULT CURRENT_TIMESTAMP,
            updated_at TIMESTAMP WITH TIME ZONE DEFAULT CURRENT_TIMESTAMP,
            completed_at TIMESTAMP WITH TIME ZONE
          )
        `);

        // 创建索引
        await db.query(`
          CREATE INDEX IF NOT EXISTS idx_tasks_user_id 
          ON tasks(user_id)
        `);

        await db.query(`
          CREATE INDEX IF NOT EXISTS idx_tasks_status 
          ON tasks(status)
        `);

        await db.query(`
          CREATE INDEX IF NOT EXISTS idx_tasks_created_at 
          ON tasks(created_at)
        `);

        console.log('✅ Created tasks table');
      },
      down: async () => {
        await db.query('DROP TABLE IF EXISTS tasks CASCADE');
        console.log('✅ Dropped tasks table');
      }
    },
    {
      version: 8,
      name: 'create_task_steps_table',
      up: async () => {
        await db.query(`
          CREATE TABLE IF NOT EXISTS task_steps (
            id VARCHAR(255) PRIMARY KEY,
            task_id VARCHAR(255) NOT NULL REFERENCES tasks(id) ON DELETE CASCADE,
            step_type VARCHAR(100) NOT NULL, -- 步骤类型，如 'analysis', 'mcp_selection', 'deliverables', 'workflow'
            title VARCHAR(255) NOT NULL, -- 步骤标题
            content TEXT, -- 步骤内容
            reasoning TEXT, -- LLM推理过程
            reasoning_time INTEGER, -- 推理用时（毫秒）
            order_index INTEGER NOT NULL, -- 步骤顺序
            created_at TIMESTAMP WITH TIME ZONE DEFAULT CURRENT_TIMESTAMP,
            updated_at TIMESTAMP WITH TIME ZONE DEFAULT CURRENT_TIMESTAMP
          )
        `);

        // 创建索引
        await db.query(`
          CREATE INDEX IF NOT EXISTS idx_task_steps_task_id 
          ON task_steps(task_id)
        `);

        await db.query(`
          CREATE INDEX IF NOT EXISTS idx_task_steps_order 
          ON task_steps(order_index)
        `);

        console.log('✅ Created task_steps table');
      },
      down: async () => {
        await db.query('DROP TABLE IF EXISTS task_steps CASCADE');
        console.log('✅ Dropped task_steps table');
      }
    },
    {
      version: 9,
      name: 'create_mcp_auth_table',
      up: async () => {
        await db.query(`
          CREATE TABLE IF NOT EXISTS mcp_auth (
            id VARCHAR(255) PRIMARY KEY,
            user_id VARCHAR(255) NOT NULL REFERENCES users(id) ON DELETE CASCADE,
            mcp_name VARCHAR(100) NOT NULL,
            auth_data JSONB NOT NULL DEFAULT '{}',
            is_verified BOOLEAN NOT NULL DEFAULT false,
            created_at TIMESTAMP WITH TIME ZONE DEFAULT CURRENT_TIMESTAMP,
            updated_at TIMESTAMP WITH TIME ZONE DEFAULT CURRENT_TIMESTAMP,
            UNIQUE(user_id, mcp_name)
          )
        `);

        // 创建索引
        await db.query(`
          CREATE INDEX IF NOT EXISTS idx_mcp_auth_user_id 
          ON mcp_auth(user_id)
        `);

        await db.query(`
          CREATE INDEX IF NOT EXISTS idx_mcp_auth_mcp_name 
          ON mcp_auth(mcp_name)
        `);

        console.log('✅ Created mcp_auth table');
      },
      down: async () => {
        await db.query('DROP TABLE IF EXISTS mcp_auth CASCADE');
        console.log('✅ Dropped mcp_auth table');
      }
    },
    {
      version: 10,
      name: 'create_awe_payments_table',
      up: async () => {
        await db.query(`
          CREATE TABLE IF NOT EXISTS awe_payments (
            id VARCHAR(255) PRIMARY KEY,
            user_id VARCHAR(255) NOT NULL REFERENCES users(id) ON DELETE CASCADE,
            membership_type VARCHAR(10) NOT NULL CHECK (membership_type IN ('plus', 'pro')),
            subscription_type VARCHAR(10) NOT NULL CHECK (subscription_type IN ('monthly', 'yearly')),
            amount VARCHAR(50) NOT NULL, -- AWE代币数量
            amount_in_wei VARCHAR(100) NOT NULL, -- Wei单位的数量
            usd_value VARCHAR(50) NOT NULL, -- USD价值
            status VARCHAR(20) NOT NULL CHECK (status IN ('pending', 'confirmed', 'failed', 'expired')),
            transaction_hash VARCHAR(100),
            block_number INTEGER,
            from_address VARCHAR(100),
            expires_at TIMESTAMP WITH TIME ZONE NOT NULL,
            confirmed_at TIMESTAMP WITH TIME ZONE,
            created_at TIMESTAMP WITH TIME ZONE DEFAULT CURRENT_TIMESTAMP,
            updated_at TIMESTAMP WITH TIME ZONE DEFAULT CURRENT_TIMESTAMP
          )
        `);

        // 创建索引
        await db.query(`
          CREATE INDEX IF NOT EXISTS idx_awe_payments_user_id 
          ON awe_payments(user_id)
        `);

        await db.query(`
          CREATE INDEX IF NOT EXISTS idx_awe_payments_status 
          ON awe_payments(status)
        `);

        await db.query(`
          CREATE INDEX IF NOT EXISTS idx_awe_payments_amount_in_wei 
          ON awe_payments(amount_in_wei)
        `);

        await db.query(`
          CREATE INDEX IF NOT EXISTS idx_awe_payments_transaction_hash 
          ON awe_payments(transaction_hash) 
          WHERE transaction_hash IS NOT NULL
        `);

        await db.query(`
          CREATE INDEX IF NOT EXISTS idx_awe_payments_created_at 
          ON awe_payments(created_at)
        `);

        console.log('✅ Created awe_payments table');
      },
      down: async () => {
        await db.query('DROP TABLE IF EXISTS awe_payments CASCADE');
        console.log('✅ Dropped awe_payments table');
      }
    },
    {
      version: 11,
      name: 'create_conversations_and_messages_tables',
      up: async () => {
        // 创建对话表
        await db.query(`
          CREATE TABLE IF NOT EXISTS conversations (
            id VARCHAR(255) PRIMARY KEY,
            user_id VARCHAR(255) NOT NULL REFERENCES users(id) ON DELETE CASCADE,
            title VARCHAR(255) NOT NULL,
            last_message_content TEXT,
            last_message_at TIMESTAMP WITH TIME ZONE,
            task_count INTEGER NOT NULL DEFAULT 0,
            message_count INTEGER NOT NULL DEFAULT 0,
            created_at TIMESTAMP WITH TIME ZONE DEFAULT CURRENT_TIMESTAMP,
            updated_at TIMESTAMP WITH TIME ZONE DEFAULT CURRENT_TIMESTAMP
          )
        `);

        // 创建索引
        await db.query(`
          CREATE INDEX IF NOT EXISTS idx_conversations_user_id 
          ON conversations(user_id)
        `);

        await db.query(`
          CREATE INDEX IF NOT EXISTS idx_conversations_last_message_at 
          ON conversations(last_message_at) 
          WHERE last_message_at IS NOT NULL
        `);

        await db.query(`
          CREATE INDEX IF NOT EXISTS idx_conversations_created_at 
          ON conversations(created_at)
        `);

        // 创建消息表
        await db.query(`
          CREATE TABLE IF NOT EXISTS messages (
            id VARCHAR(255) PRIMARY KEY,
            conversation_id VARCHAR(255) NOT NULL REFERENCES conversations(id) ON DELETE CASCADE,
            content TEXT NOT NULL,
            type VARCHAR(20) NOT NULL CHECK (type IN ('user', 'assistant', 'system')),
            intent VARCHAR(20) CHECK (intent IN ('chat', 'task', 'unknown')),
            task_id VARCHAR(255) REFERENCES tasks(id) ON DELETE SET NULL,
            metadata JSONB,
            created_at TIMESTAMP WITH TIME ZONE DEFAULT CURRENT_TIMESTAMP
          )
        `);

        // 创建索引
        await db.query(`
          CREATE INDEX IF NOT EXISTS idx_messages_conversation_id 
          ON messages(conversation_id)
        `);

        await db.query(`
          CREATE INDEX IF NOT EXISTS idx_messages_task_id 
          ON messages(task_id) 
          WHERE task_id IS NOT NULL
        `);

        await db.query(`
          CREATE INDEX IF NOT EXISTS idx_messages_type 
          ON messages(type)
        `);

        await db.query(`
          CREATE INDEX IF NOT EXISTS idx_messages_intent 
          ON messages(intent) 
          WHERE intent IS NOT NULL
        `);

        await db.query(`
          CREATE INDEX IF NOT EXISTS idx_messages_created_at 
          ON messages(created_at)
        `);

        console.log('✅ Created conversations and messages tables');
      },
      down: async () => {
        await db.query('DROP TABLE IF EXISTS messages CASCADE');
        await db.query('DROP TABLE IF EXISTS conversations CASCADE');
        console.log('✅ Dropped conversations and messages tables');
      }
    },
    {
      version: 12,
      name: 'add_conversation_id_to_tasks',
      up: async () => {
        // 向任务表添加对话ID字段
        await db.query(`
          ALTER TABLE tasks
          ADD COLUMN conversation_id VARCHAR(255) REFERENCES conversations(id) ON DELETE SET NULL
        `);

        // 创建索引
        await db.query(`
          CREATE INDEX IF NOT EXISTS idx_tasks_conversation_id 
          ON tasks(conversation_id)
          WHERE conversation_id IS NOT NULL
        `);

        console.log('✅ Added conversation_id column to tasks table');
      },
      down: async () => {
        // 删除外键约束和列
        await db.query(`
          ALTER TABLE tasks
          DROP COLUMN IF EXISTS conversation_id
        `);
        console.log('✅ Dropped conversation_id column from tasks table');
      }
    },
    {
      version: 13,
      name: 'create_awe_price_locks_table',
      up: async () => {
        await db.query(`
          CREATE TABLE IF NOT EXISTS awe_price_locks (
            id VARCHAR(255) PRIMARY KEY,
            user_id VARCHAR(255) NOT NULL REFERENCES users(id) ON DELETE CASCADE,
            membership_type VARCHAR(10) NOT NULL CHECK (membership_type IN ('plus', 'pro')),
            subscription_type VARCHAR(10) NOT NULL CHECK (subscription_type IN ('monthly', 'yearly')),
            awe_amount VARCHAR(50) NOT NULL,
            awe_amount_in_wei VARCHAR(100) NOT NULL,
            usd_price VARCHAR(50) NOT NULL,
            awe_usd_price DECIMAL(20, 10) NOT NULL,
            expires_at TIMESTAMP WITH TIME ZONE NOT NULL,
            used BOOLEAN NOT NULL DEFAULT false,
            created_at TIMESTAMP WITH TIME ZONE DEFAULT CURRENT_TIMESTAMP,
            updated_at TIMESTAMP WITH TIME ZONE DEFAULT CURRENT_TIMESTAMP
          )
        `);

        // 创建索引
        await db.query(`
          CREATE INDEX IF NOT EXISTS idx_awe_price_locks_user_id 
          ON awe_price_locks(user_id)
        `);

        await db.query(`
          CREATE INDEX IF NOT EXISTS idx_awe_price_locks_expires_at 
          ON awe_price_locks(expires_at)
        `);

        await db.query(`
          CREATE INDEX IF NOT EXISTS idx_awe_price_locks_used 
          ON awe_price_locks(used)
        `);

        console.log('✅ Created awe_price_locks table');
      },
      down: async () => {
        await db.query('DROP TABLE IF EXISTS awe_price_locks CASCADE');
        console.log('✅ Dropped awe_price_locks table');
      }
    },
    {
      version: 14,
      name: 'optimize_messages_for_task_steps',
      up: async () => {
        // 为任务步骤消息优化索引
        // 添加元数据字段的GIN索引，支持高效的JSONB查询
        await db.query(`
          CREATE INDEX IF NOT EXISTS idx_messages_metadata_gin 
          ON messages USING GIN (metadata)
        `);

        // 为步骤类型创建表达式索引
        await db.query(`
          CREATE INDEX IF NOT EXISTS idx_messages_step_type 
          ON messages ((metadata->>'stepType'))
          WHERE metadata->>'stepType' IS NOT NULL
        `);

        // 为任务阶段创建表达式索引
        await db.query(`
          CREATE INDEX IF NOT EXISTS idx_messages_task_phase 
          ON messages ((metadata->>'taskPhase'))
          WHERE metadata->>'taskPhase' IS NOT NULL
        `);

        // 为步骤编号创建表达式索引
        await db.query(`
          CREATE INDEX IF NOT EXISTS idx_messages_step_number 
          ON messages (((metadata->>'stepNumber')::INTEGER))
          WHERE metadata->>'stepNumber' IS NOT NULL
        `);

        // 为完成状态创建表达式索引
        await db.query(`
          CREATE INDEX IF NOT EXISTS idx_messages_is_complete 
          ON messages (((metadata->>'isComplete')::BOOLEAN))
          WHERE metadata->>'isComplete' IS NOT NULL
        `);

        // 为流式状态创建表达式索引
        await db.query(`
          CREATE INDEX IF NOT EXISTS idx_messages_is_streaming 
          ON messages (((metadata->>'isStreaming')::BOOLEAN))
          WHERE metadata->>'isStreaming' IS NOT NULL
        `);

        // 复合索引：对话ID + 任务ID + 步骤类型（用于快速查询特定任务的步骤消息）
        await db.query(`
          CREATE INDEX IF NOT EXISTS idx_messages_conversation_task_step 
          ON messages (conversation_id, task_id, (metadata->>'stepType'))
          WHERE task_id IS NOT NULL AND metadata->>'stepType' IS NOT NULL
        `);

        // 复合索引：对话ID + 任务阶段 + 步骤编号（用于按阶段和顺序查询）
        await db.query(`
          CREATE INDEX IF NOT EXISTS idx_messages_conversation_phase_step_number 
          ON messages (conversation_id, (metadata->>'taskPhase'), ((metadata->>'stepNumber')::INTEGER))
          WHERE metadata->>'taskPhase' IS NOT NULL AND metadata->>'stepNumber' IS NOT NULL
        `);

        console.log('✅ Optimized messages table for task step storage');
      },
      down: async () => {
        // 删除为任务步骤添加的索引
        await db.query('DROP INDEX IF EXISTS idx_messages_metadata_gin');
        await db.query('DROP INDEX IF EXISTS idx_messages_step_type');
        await db.query('DROP INDEX IF EXISTS idx_messages_task_phase');
        await db.query('DROP INDEX IF EXISTS idx_messages_step_number');
        await db.query('DROP INDEX IF EXISTS idx_messages_is_complete');
        await db.query('DROP INDEX IF EXISTS idx_messages_is_streaming');
        await db.query('DROP INDEX IF EXISTS idx_messages_conversation_task_step');
        await db.query('DROP INDEX IF EXISTS idx_messages_conversation_phase_step_number');
        console.log('✅ Removed task step optimization indexes from messages table');
      }
    },
    {
      version: 15,
      name: 'add_updated_at_to_messages',
      up: async () => {
        // 向消息表添加updated_at字段
        await db.query(`
          ALTER TABLE messages
          ADD COLUMN updated_at TIMESTAMP WITH TIME ZONE DEFAULT CURRENT_TIMESTAMP
        `);

        // 创建索引
        await db.query(`
          CREATE INDEX IF NOT EXISTS idx_messages_updated_at 
          ON messages(updated_at)
        `);

        console.log('✅ Added updated_at column to messages table');
      },
      down: async () => {
        // 删除updated_at字段
        await db.query(`
          ALTER TABLE messages
          DROP COLUMN IF EXISTS updated_at
        `);
        console.log('✅ Dropped updated_at column from messages table');
      }
    },
    {
      version: 16,
      name: 'add_soft_delete_columns',
      up: async () => {
        // 为 conversations 表添加软删除字段
        await db.query(`
          ALTER TABLE conversations
          ADD COLUMN deleted_at TIMESTAMP WITH TIME ZONE,
          ADD COLUMN is_deleted BOOLEAN NOT NULL DEFAULT FALSE
        `);

        // 为 messages 表添加软删除字段
        await db.query(`
          ALTER TABLE messages
          ADD COLUMN deleted_at TIMESTAMP WITH TIME ZONE,
          ADD COLUMN is_deleted BOOLEAN NOT NULL DEFAULT FALSE
        `);

        // 为 tasks 表添加软删除字段
        await db.query(`
          ALTER TABLE tasks
          ADD COLUMN deleted_at TIMESTAMP WITH TIME ZONE,
          ADD COLUMN is_deleted BOOLEAN NOT NULL DEFAULT FALSE
        `);

        // 为 task_steps 表添加软删除字段
        await db.query(`
          ALTER TABLE task_steps
          ADD COLUMN deleted_at TIMESTAMP WITH TIME ZONE,
          ADD COLUMN is_deleted BOOLEAN NOT NULL DEFAULT FALSE
        `);

        // 创建软删除相关索引
        await db.query(`
          CREATE INDEX IF NOT EXISTS idx_conversations_is_deleted 
          ON conversations(is_deleted)
        `);

        await db.query(`
          CREATE INDEX IF NOT EXISTS idx_conversations_deleted_at 
          ON conversations(deleted_at) 
          WHERE deleted_at IS NOT NULL
        `);

        await db.query(`
          CREATE INDEX IF NOT EXISTS idx_messages_is_deleted 
          ON messages(is_deleted)
        `);

        await db.query(`
          CREATE INDEX IF NOT EXISTS idx_messages_deleted_at 
          ON messages(deleted_at) 
          WHERE deleted_at IS NOT NULL
        `);

        await db.query(`
          CREATE INDEX IF NOT EXISTS idx_tasks_is_deleted 
          ON tasks(is_deleted)
        `);

        await db.query(`
          CREATE INDEX IF NOT EXISTS idx_tasks_deleted_at 
          ON tasks(deleted_at) 
          WHERE deleted_at IS NOT NULL
        `);

        await db.query(`
          CREATE INDEX IF NOT EXISTS idx_task_steps_is_deleted 
          ON task_steps(is_deleted)
        `);

        await db.query(`
          CREATE INDEX IF NOT EXISTS idx_task_steps_deleted_at 
          ON task_steps(deleted_at) 
          WHERE deleted_at IS NOT NULL
        `);

        // 创建复合索引优化软删除查询
        await db.query(`
          CREATE INDEX IF NOT EXISTS idx_conversations_user_not_deleted 
          ON conversations(user_id, is_deleted) 
          WHERE is_deleted = FALSE
        `);

        await db.query(`
          CREATE INDEX IF NOT EXISTS idx_messages_conversation_not_deleted 
          ON messages(conversation_id, is_deleted) 
          WHERE is_deleted = FALSE
        `);

        await db.query(`
          CREATE INDEX IF NOT EXISTS idx_tasks_user_not_deleted 
          ON tasks(user_id, is_deleted) 
          WHERE is_deleted = FALSE
        `);

        await db.query(`
          CREATE INDEX IF NOT EXISTS idx_task_steps_task_not_deleted 
          ON task_steps(task_id, is_deleted) 
          WHERE is_deleted = FALSE
        `);

        console.log('✅ Added soft delete columns and indexes to all tables');
      },
      down: async () => {
        // 删除索引
        await db.query('DROP INDEX IF EXISTS idx_conversations_is_deleted');
        await db.query('DROP INDEX IF EXISTS idx_conversations_deleted_at');
        await db.query('DROP INDEX IF EXISTS idx_messages_is_deleted');
        await db.query('DROP INDEX IF EXISTS idx_messages_deleted_at');
        await db.query('DROP INDEX IF EXISTS idx_tasks_is_deleted');
        await db.query('DROP INDEX IF EXISTS idx_tasks_deleted_at');
        await db.query('DROP INDEX IF EXISTS idx_task_steps_is_deleted');
        await db.query('DROP INDEX IF EXISTS idx_task_steps_deleted_at');
        await db.query('DROP INDEX IF EXISTS idx_conversations_user_not_deleted');
        await db.query('DROP INDEX IF EXISTS idx_messages_conversation_not_deleted');
        await db.query('DROP INDEX IF EXISTS idx_tasks_user_not_deleted');
        await db.query('DROP INDEX IF EXISTS idx_task_steps_task_not_deleted');

        // 删除软删除字段
        await db.query(`
          ALTER TABLE conversations
          DROP COLUMN IF EXISTS deleted_at,
          DROP COLUMN IF EXISTS is_deleted
        `);

        await db.query(`
          ALTER TABLE messages
          DROP COLUMN IF EXISTS deleted_at,
          DROP COLUMN IF EXISTS is_deleted
        `);

        await db.query(`
          ALTER TABLE tasks
          DROP COLUMN IF EXISTS deleted_at,
          DROP COLUMN IF EXISTS is_deleted
        `);

        await db.query(`
          ALTER TABLE task_steps
          DROP COLUMN IF EXISTS deleted_at,
          DROP COLUMN IF EXISTS is_deleted
        `);

        console.log('✅ Removed soft delete columns and indexes from all tables');
      }
    },
    {
      version: 17,
      name: 'add_test_login_method_type',
      up: async () => {
        // 更新 user_login_methods 表的约束，允许 'test' 登录方法类型
        await db.query(`
          ALTER TABLE user_login_methods
          DROP CONSTRAINT IF EXISTS user_login_methods_method_type_check
        `);

        await db.query(`
          ALTER TABLE user_login_methods
          ADD CONSTRAINT user_login_methods_method_type_check
          CHECK (method_type IN ('wallet', 'google', 'github', 'test'))
        `);

        console.log('✅ Updated user_login_methods constraint to allow test login method');
      },
      down: async () => {
        // 回滚：移除 'test' 类型的约束
        await db.query(`
          ALTER TABLE user_login_methods
          DROP CONSTRAINT IF EXISTS user_login_methods_method_type_check
        `);

        await db.query(`
          ALTER TABLE user_login_methods
          ADD CONSTRAINT user_login_methods_method_type_check
          CHECK (method_type IN ('wallet', 'google', 'github'))
        `);

        console.log('✅ Reverted user_login_methods constraint to original state');
      }
    },
    {
      version: 18,
      name: 'create_agents_and_agent_usage_tables',
      up: async () => {
        // 创建agents表
        await db.query(`
          CREATE TABLE IF NOT EXISTS agents (
            id VARCHAR(255) PRIMARY KEY,
            user_id VARCHAR(255) NOT NULL REFERENCES users(id) ON DELETE CASCADE,
            name VARCHAR(50) NOT NULL,
            description TEXT NOT NULL,
            status VARCHAR(10) NOT NULL DEFAULT 'private' CHECK (status IN ('private', 'public', 'draft')),
            task_id VARCHAR(255) REFERENCES tasks(id) ON DELETE SET NULL,
            mcp_workflow JSONB,
            metadata JSONB,
            related_questions JSONB,
            usage_count INTEGER NOT NULL DEFAULT 0,
            created_at TIMESTAMP WITH TIME ZONE DEFAULT CURRENT_TIMESTAMP,
            updated_at TIMESTAMP WITH TIME ZONE DEFAULT CURRENT_TIMESTAMP,
            published_at TIMESTAMP WITH TIME ZONE,
            deleted_at TIMESTAMP WITH TIME ZONE,
            is_deleted BOOLEAN NOT NULL DEFAULT FALSE,
            UNIQUE(user_id, name)
          )
        `);

        // 创建索引
        await db.query(`
          CREATE INDEX IF NOT EXISTS idx_agents_user_id 
          ON agents(user_id)
        `);

        await db.query(`
          CREATE INDEX IF NOT EXISTS idx_agents_status 
          ON agents(status)
        `);

        await db.query(`
          CREATE INDEX IF NOT EXISTS idx_agents_task_id 
          ON agents(task_id) 
          WHERE task_id IS NOT NULL
        `);

        await db.query(`
          CREATE INDEX IF NOT EXISTS idx_agents_usage_count 
          ON agents(usage_count)
        `);

        await db.query(`
          CREATE INDEX IF NOT EXISTS idx_agents_created_at 
          ON agents(created_at)
        `);

        await db.query(`
          CREATE INDEX IF NOT EXISTS idx_agents_published_at 
          ON agents(published_at) 
          WHERE published_at IS NOT NULL
        `);

        await db.query(`
          CREATE INDEX IF NOT EXISTS idx_agents_is_deleted 
          ON agents(is_deleted)
        `);

        await db.query(`
          CREATE INDEX IF NOT EXISTS idx_agents_deleted_at 
          ON agents(deleted_at) 
          WHERE deleted_at IS NOT NULL
        `);

        // 为元数据字段创建GIN索引
        await db.query(`
          CREATE INDEX IF NOT EXISTS idx_agents_metadata_gin 
          ON agents USING GIN (metadata)
        `);

        // 为分类创建表达式索引
        await db.query(`
          CREATE INDEX IF NOT EXISTS idx_agents_category 
          ON agents ((metadata->>'category'))
          WHERE metadata->>'category' IS NOT NULL
        `);

        // 复合索引：用户ID + 状态 + 非删除
        await db.query(`
          CREATE INDEX IF NOT EXISTS idx_agents_user_status_not_deleted 
          ON agents(user_id, status, is_deleted) 
          WHERE is_deleted = FALSE
        `);

        // 复合索引：状态 + 使用次数（用于排序）
        await db.query(`
          CREATE INDEX IF NOT EXISTS idx_agents_status_usage_count 
          ON agents(status, usage_count DESC) 
          WHERE is_deleted = FALSE
        `);

        // 创建agent_usage表
        await db.query(`
          CREATE TABLE IF NOT EXISTS agent_usage (
            id VARCHAR(255) PRIMARY KEY,
            agent_id VARCHAR(255) NOT NULL REFERENCES agents(id) ON DELETE CASCADE,
            user_id VARCHAR(255) NOT NULL REFERENCES users(id) ON DELETE CASCADE,
            task_id VARCHAR(255) REFERENCES tasks(id) ON DELETE SET NULL,
            conversation_id VARCHAR(255) REFERENCES conversations(id) ON DELETE SET NULL,
            execution_result JSONB,
            created_at TIMESTAMP WITH TIME ZONE DEFAULT CURRENT_TIMESTAMP
          )
        `);

        // 创建索引
        await db.query(`
          CREATE INDEX IF NOT EXISTS idx_agent_usage_agent_id 
          ON agent_usage(agent_id)
        `);

        await db.query(`
          CREATE INDEX IF NOT EXISTS idx_agent_usage_user_id 
          ON agent_usage(user_id)
        `);

        await db.query(`
          CREATE INDEX IF NOT EXISTS idx_agent_usage_task_id 
          ON agent_usage(task_id) 
          WHERE task_id IS NOT NULL
        `);

        await db.query(`
          CREATE INDEX IF NOT EXISTS idx_agent_usage_conversation_id 
          ON agent_usage(conversation_id) 
          WHERE conversation_id IS NOT NULL
        `);

        await db.query(`
          CREATE INDEX IF NOT EXISTS idx_agent_usage_created_at 
          ON agent_usage(created_at)
        `);

        // 复合索引：agent + 时间（用于统计）
        await db.query(`
          CREATE INDEX IF NOT EXISTS idx_agent_usage_agent_created_at 
          ON agent_usage(agent_id, created_at DESC)
        `);

        console.log('✅ Created agents and agent_usage tables');
      },
      down: async () => {
        await db.query('DROP TABLE IF EXISTS agent_usage CASCADE');
        await db.query('DROP TABLE IF EXISTS agents CASCADE');
        console.log('✅ Dropped agents and agent_usage tables');
      }
    },
    {
      version: 19,
<<<<<<< HEAD
      name: 'add_categories_to_agents',
      up: async () => {
        // 添加categories字段，存储JSON数组格式的类别列表
        await db.query(`
          ALTER TABLE agents ADD COLUMN categories JSONB DEFAULT '[]'::jsonb
        `);

        // 为categories字段添加GIN索引，提高查询性能
        await db.query(`
          CREATE INDEX idx_agents_categories ON agents USING GIN (categories)
        `);

        // 为现有Agent数据填充categories字段
        // 基于现有的mcp_workflow字段来推断categories
        await db.query(`
          UPDATE agents 
          SET categories = CASE 
            WHEN mcp_workflow IS NULL OR mcp_workflow = 'null' THEN '["General"]'::jsonb
            ELSE (
              SELECT jsonb_agg(DISTINCT category)
              FROM (
                SELECT CASE 
                  WHEN mcp->>'category' IS NOT NULL THEN mcp->>'category'
                  WHEN lower(mcp->>'name') LIKE '%github%' THEN 'Development Tools'
                  WHEN lower(mcp->>'name') LIKE '%coingecko%' OR lower(mcp->>'name') LIKE '%coinmarketcap%' THEN 'Market Data'
                  WHEN lower(mcp->>'name') LIKE '%playwright%' OR lower(mcp->>'name') LIKE '%web%' THEN 'Automation'
                  WHEN lower(mcp->>'name') LIKE '%x-mcp%' OR lower(mcp->>'name') LIKE '%twitter%' THEN 'Social'
                  WHEN lower(mcp->>'name') LIKE '%notion%' THEN 'Productivity'
                  ELSE 'General'
                END as category
                FROM jsonb_array_elements(mcp_workflow->'mcps') as mcp
              ) as categories
              WHERE category IS NOT NULL
            )
          END
          WHERE categories = '[]'::jsonb
        `);

        // 确保所有Agent至少有一个类别
        await db.query(`
          UPDATE agents 
          SET categories = '["General"]'::jsonb
          WHERE categories = '[]'::jsonb OR categories IS NULL
        `);

        // 添加NOT NULL约束
        await db.query(`
          ALTER TABLE agents ALTER COLUMN categories SET NOT NULL
        `);

        console.log('✅ Added categories field to agents table');
      },
      down: async () => {
        // 删除categories字段相关的索引和字段
        await db.query('DROP INDEX IF EXISTS idx_agents_categories');
        await db.query('ALTER TABLE agents DROP COLUMN IF EXISTS categories');
        console.log('✅ Removed categories field from agents table');
      }
    },
    {
      version: 20,
      name: 'add_username_avatar_to_agents',
      up: async () => {
        // 添加username和avatar字段到agents表
        await db.query(`
          ALTER TABLE agents 
          ADD COLUMN username VARCHAR(255),
          ADD COLUMN avatar TEXT
        `);

        // 从users表同步用户信息到agents表
        await db.query(`
          UPDATE agents 
          SET username = u.username, avatar = u.avatar
          FROM users u
          WHERE agents.user_id = u.id
        `);

        console.log('✅ Added username and avatar fields to agents table');
      },
      down: async () => {
        // 删除username和avatar字段
        await db.query(`
          ALTER TABLE agents 
          DROP COLUMN IF EXISTS username,
          DROP COLUMN IF EXISTS avatar
        `);
        console.log('✅ Removed username and avatar fields from agents table');
=======
      name: 'create_agent_favorites_table',
      up: async () => {
        // 创建agent_favorites表
        await db.query(`
          CREATE TABLE IF NOT EXISTS agent_favorites (
            id VARCHAR(255) PRIMARY KEY,
            user_id VARCHAR(255) NOT NULL REFERENCES users(id) ON DELETE CASCADE,
            agent_id VARCHAR(255) NOT NULL REFERENCES agents(id) ON DELETE CASCADE,
            created_at TIMESTAMP WITH TIME ZONE DEFAULT CURRENT_TIMESTAMP,
            UNIQUE(user_id, agent_id)
          )
        `);

        // 创建索引
        await db.query(`
          CREATE INDEX IF NOT EXISTS idx_agent_favorites_user_id 
          ON agent_favorites(user_id)
        `);

        await db.query(`
          CREATE INDEX IF NOT EXISTS idx_agent_favorites_agent_id 
          ON agent_favorites(agent_id)
        `);

        await db.query(`
          CREATE INDEX IF NOT EXISTS idx_agent_favorites_created_at 
          ON agent_favorites(created_at)
        `);

        // 复合索引：用户ID + 创建时间（用于排序）
        await db.query(`
          CREATE INDEX IF NOT EXISTS idx_agent_favorites_user_created_at 
          ON agent_favorites(user_id, created_at DESC)
        `);

        console.log('✅ Created agent_favorites table');
      },
      down: async () => {
        await db.query('DROP TABLE IF EXISTS agent_favorites CASCADE');
        console.log('✅ Dropped agent_favorites table');
>>>>>>> 6fc13003
      }
    }
  ];

  async getCurrentVersion(): Promise<number> {
    try {
      // 先确保 migrations 表存在
      await db.query(`
        CREATE TABLE IF NOT EXISTS migrations (
          version INTEGER PRIMARY KEY,
          name VARCHAR(255) NOT NULL,
          executed_at TIMESTAMP WITH TIME ZONE DEFAULT CURRENT_TIMESTAMP
        )
      `);
      const result = await db.query('SELECT MAX(version) as version FROM migrations');
      return result.rows[0]?.version || 0;
    } catch (error) {
      return 0;
    }
  }

  async runMigrations(): Promise<void> {
    console.log('🚀 Starting database migrations...');
    
    const currentVersion = await this.getCurrentVersion();
    console.log(`📊 Current database version: ${currentVersion}`);
    
    const pendingMigrations = this.migrations.filter(m => m.version > currentVersion);
    
    if (pendingMigrations.length === 0) {
      console.log('✅ Database is up to date');
      return;
    }

    console.log(`📝 Found ${pendingMigrations.length} pending migrations`);

    for (const migration of pendingMigrations) {
      console.log(`⏳ Running migration ${migration.version}: ${migration.name}`);
      
      try {
        await migration.up();
        
        // 记录迁移
        await db.query(
          'INSERT INTO migrations (version, name) VALUES ($1, $2) ON CONFLICT (version) DO NOTHING',
          [migration.version, migration.name]
        );
        
        console.log(`✅ Migration ${migration.version} completed`);
      } catch (error) {
        console.error(`❌ Migration ${migration.version} failed:`, error);
        throw error;
      }
    }

    console.log('🎉 All migrations completed successfully!');
  }

  async rollback(targetVersion: number): Promise<void> {
    console.log(`🔄 Rolling back to version ${targetVersion}...`);
    
    const currentVersion = await this.getCurrentVersion();
    
    if (targetVersion >= currentVersion) {
      console.log('✅ Already at or below target version');
      return;
    }

    const migrationsToRollback = this.migrations
      .filter(m => m.version > targetVersion && m.version <= currentVersion)
      .sort((a, b) => b.version - a.version); // 降序，从高版本开始回滚

    for (const migration of migrationsToRollback) {
      console.log(`⏳ Rolling back migration ${migration.version}: ${migration.name}`);
      
      try {
        await migration.down();
        
        // 删除迁移记录
        await db.query('DELETE FROM migrations WHERE version = $1', [migration.version]);
        
        console.log(`✅ Migration ${migration.version} rolled back`);
      } catch (error) {
        console.error(`❌ Rollback of migration ${migration.version} failed:`, error);
        throw error;
      }
    }

    console.log('🎉 Rollback completed successfully!');
  }
}

export const migrationService = new MigrationService();

// 如果直接运行此脚本
if (import.meta.url === `file://${process.argv[1]}`) {
  const command = process.argv[2];
  const version = process.argv[3] ? parseInt(process.argv[3]) : undefined;

  switch (command) {
    case 'up':
      migrationService.runMigrations()
        .then(() => process.exit(0))
        .catch((error) => {
          console.error('Migration failed:', error);
          process.exit(1);
        });
      break;
    
    case 'down':
      if (version === undefined) {
        console.error('Please specify target version for rollback');
        process.exit(1);
      }
      migrationService.rollback(version)
        .then(() => process.exit(0))
        .catch((error) => {
          console.error('Rollback failed:', error);
          process.exit(1);
        });
      break;
    
    default:
      console.log('Usage: npm run migrate [up|down] [version]');
      console.log('  up: Run pending migrations');
      console.log('  down <version>: Rollback to specific version');
      process.exit(1);
  }
} <|MERGE_RESOLUTION|>--- conflicted
+++ resolved
@@ -1011,7 +1011,6 @@
     },
     {
       version: 19,
-<<<<<<< HEAD
       name: 'add_categories_to_agents',
       up: async () => {
         // 添加categories字段，存储JSON数组格式的类别列表
@@ -1100,7 +1099,10 @@
           DROP COLUMN IF EXISTS avatar
         `);
         console.log('✅ Removed username and avatar fields from agents table');
-=======
+      }
+    },
+    {
+      version: 21,
       name: 'create_agent_favorites_table',
       up: async () => {
         // 创建agent_favorites表
@@ -1141,7 +1143,6 @@
       down: async () => {
         await db.query('DROP TABLE IF EXISTS agent_favorites CASCADE');
         console.log('✅ Dropped agent_favorites table');
->>>>>>> 6fc13003
       }
     }
   ];
