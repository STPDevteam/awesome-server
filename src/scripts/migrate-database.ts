import { db } from '../config/database.js';

interface Migration {
  version: number;
  name: string;
  up: () => Promise<void>;
  down: () => Promise<void>;
}

class MigrationService {
  private migrations: Migration[] = [
    {
      version: 1,
      name: 'create_users_table',
      up: async () => {
        await db.query(`
          CREATE TABLE IF NOT EXISTS users (
            id VARCHAR(255) PRIMARY KEY,
            username VARCHAR(255),
            avatar TEXT,
            wallet_address VARCHAR(255),
            balance VARCHAR(255),
            email VARCHAR(255),
            created_at TIMESTAMP WITH TIME ZONE DEFAULT CURRENT_TIMESTAMP,
            updated_at TIMESTAMP WITH TIME ZONE DEFAULT CURRENT_TIMESTAMP,
            last_login_at TIMESTAMP WITH TIME ZONE,
            is_active BOOLEAN DEFAULT true
          )
        `);

        // 创建索引
        await db.query(`
          CREATE INDEX IF NOT EXISTS idx_users_wallet_address 
          ON users(wallet_address) 
          WHERE wallet_address IS NOT NULL
        `);

        await db.query(`
          CREATE INDEX IF NOT EXISTS idx_users_email 
          ON users(email) 
          WHERE email IS NOT NULL
        `);

        console.log('✅ Created users table');
      },
      down: async () => {
        await db.query('DROP TABLE IF EXISTS users CASCADE');
        console.log('✅ Dropped users table');
      }
    },
    {
      version: 2,
      name: 'create_user_login_methods_table',
      up: async () => {
        await db.query(`
          CREATE TABLE IF NOT EXISTS user_login_methods (
            id SERIAL PRIMARY KEY,
            user_id VARCHAR(255) NOT NULL REFERENCES users(id) ON DELETE CASCADE,
            method_type VARCHAR(50) NOT NULL CHECK (method_type IN ('wallet', 'google', 'github')),
            method_data JSONB NOT NULL,
            verified BOOLEAN DEFAULT false,
            created_at TIMESTAMP WITH TIME ZONE DEFAULT CURRENT_TIMESTAMP,
            updated_at TIMESTAMP WITH TIME ZONE DEFAULT CURRENT_TIMESTAMP,
            UNIQUE(user_id, method_type)
          )
        `);

        // 创建索引
        await db.query(`
          CREATE INDEX IF NOT EXISTS idx_user_login_methods_user_id 
          ON user_login_methods(user_id)
        `);

        await db.query(`
          CREATE INDEX IF NOT EXISTS idx_user_login_methods_type 
          ON user_login_methods(method_type)
        `);

        // 为不同登录方式的特定字段创建表达式索引（BTREE）
        await db.query(`
          CREATE INDEX IF NOT EXISTS idx_user_login_methods_wallet_address 
          ON user_login_methods ((method_data->>'address')) 
          WHERE method_type = 'wallet'
        `);

        await db.query(`
          CREATE INDEX IF NOT EXISTS idx_user_login_methods_google_id 
          ON user_login_methods ((method_data->>'googleId')) 
          WHERE method_type = 'google'
        `);

        await db.query(`
          CREATE INDEX IF NOT EXISTS idx_user_login_methods_github_id 
          ON user_login_methods ((method_data->>'githubId')) 
          WHERE method_type = 'github'
        `);

        console.log('✅ Created user_login_methods table');
      },
      down: async () => {
        await db.query('DROP TABLE IF EXISTS user_login_methods CASCADE');
        console.log('✅ Dropped user_login_methods table');
      }
    },
    {
      version: 3,
      name: 'create_refresh_tokens_table',
      up: async () => {
        await db.query(`
          CREATE TABLE IF NOT EXISTS refresh_tokens (
            id SERIAL PRIMARY KEY,
            token_hash VARCHAR(255) NOT NULL UNIQUE,
            user_id VARCHAR(255) NOT NULL REFERENCES users(id) ON DELETE CASCADE,
            expires_at TIMESTAMP WITH TIME ZONE NOT NULL,
            created_at TIMESTAMP WITH TIME ZONE DEFAULT CURRENT_TIMESTAMP,
            revoked_at TIMESTAMP WITH TIME ZONE,
            is_revoked BOOLEAN DEFAULT false
          )
        `);

        // 创建索引
        await db.query(`
          CREATE INDEX IF NOT EXISTS idx_refresh_tokens_user_id 
          ON refresh_tokens(user_id)
        `);

        await db.query(`
          CREATE INDEX IF NOT EXISTS idx_refresh_tokens_expires_at 
          ON refresh_tokens(expires_at)
        `);

        await db.query(`
          CREATE INDEX IF NOT EXISTS idx_refresh_tokens_token_hash 
          ON refresh_tokens(token_hash)
        `);

        console.log('✅ Created refresh_tokens table');
      },
      down: async () => {
        await db.query('DROP TABLE IF EXISTS refresh_tokens CASCADE');
        console.log('✅ Dropped refresh_tokens table');
      }
    },
    {
      version: 4,
      name: 'create_migrations_table',
      up: async () => {
        await db.query(`
          CREATE TABLE IF NOT EXISTS migrations (
            version INTEGER PRIMARY KEY,
            name VARCHAR(255) NOT NULL,
            executed_at TIMESTAMP WITH TIME ZONE DEFAULT CURRENT_TIMESTAMP
          )
        `);
        console.log('✅ Created migrations table');
      },
      down: async () => {
        await db.query('DROP TABLE IF EXISTS migrations CASCADE');
        console.log('✅ Dropped migrations table');
      }
    },
    {
      version: 5,
      name: 'add_user_membership_fields',
      up: async () => {
        await db.query(`
          ALTER TABLE users 
          ADD COLUMN IF NOT EXISTS membership_type VARCHAR(10) CHECK (membership_type IN ('plus', 'pro')),
          ADD COLUMN IF NOT EXISTS subscription_type VARCHAR(10) CHECK (subscription_type IN ('monthly', 'yearly')),
          ADD COLUMN IF NOT EXISTS membership_expires_at TIMESTAMP WITH TIME ZONE
        `);

        // 创建索引
        await db.query(`
          CREATE INDEX IF NOT EXISTS idx_users_membership_type 
          ON users(membership_type) 
          WHERE membership_type IS NOT NULL
        `);

        await db.query(`
          CREATE INDEX IF NOT EXISTS idx_users_membership_expires_at 
          ON users(membership_expires_at) 
          WHERE membership_expires_at IS NOT NULL
        `);

        console.log('✅ Added membership fields to users table');
      },
      down: async () => {
        await db.query(`
          ALTER TABLE users 
          DROP COLUMN IF EXISTS membership_type,
          DROP COLUMN IF EXISTS subscription_type,
          DROP COLUMN IF EXISTS membership_expires_at
        `);
        console.log('✅ Removed membership fields from users table');
      }
    },
    {
      version: 6,
      name: 'create_payments_table',
      up: async () => {
        await db.query(`
          CREATE TABLE IF NOT EXISTS payments (
            id VARCHAR(255) PRIMARY KEY,
            user_id VARCHAR(255) NOT NULL REFERENCES users(id) ON DELETE CASCADE,
            charge_id VARCHAR(255) NOT NULL UNIQUE,
            membership_type VARCHAR(10) NOT NULL CHECK (membership_type IN ('plus', 'pro')),
            subscription_type VARCHAR(10) NOT NULL CHECK (subscription_type IN ('monthly', 'yearly')),
            amount VARCHAR(50) NOT NULL,
            currency VARCHAR(10) NOT NULL CHECK (currency IN ('USDT', 'USDC')),
            status VARCHAR(20) NOT NULL CHECK (status IN ('pending', 'confirmed', 'failed', 'expired', 'resolved')),
            expires_at TIMESTAMP WITH TIME ZONE,
            confirmed_at TIMESTAMP WITH TIME ZONE,
            created_at TIMESTAMP WITH TIME ZONE DEFAULT CURRENT_TIMESTAMP,
            updated_at TIMESTAMP WITH TIME ZONE DEFAULT CURRENT_TIMESTAMP
          )
        `);

        // 创建索引
        await db.query(`
          CREATE INDEX IF NOT EXISTS idx_payments_user_id 
          ON payments(user_id)
        `);

        await db.query(`
          CREATE INDEX IF NOT EXISTS idx_payments_charge_id 
          ON payments(charge_id)
        `);

        await db.query(`
          CREATE INDEX IF NOT EXISTS idx_payments_status 
          ON payments(status)
        `);

        await db.query(`
          CREATE INDEX IF NOT EXISTS idx_payments_created_at 
          ON payments(created_at)
        `);

        console.log('✅ Created payments table');
      },
      down: async () => {
        await db.query('DROP TABLE IF EXISTS payments CASCADE');
        console.log('✅ Dropped payments table');
      }
    },
    {
      version: 7,
      name: 'create_tasks_table',
      up: async () => {
        await db.query(`
          CREATE TABLE IF NOT EXISTS tasks (
            id VARCHAR(255) PRIMARY KEY,
            user_id VARCHAR(255) NOT NULL REFERENCES users(id) ON DELETE CASCADE,
            title VARCHAR(255) NOT NULL,
            content TEXT NOT NULL,
            status VARCHAR(50) NOT NULL DEFAULT 'created' CHECK (status IN ('created', 'in_progress', 'completed', 'failed')),
            mcp_workflow JSONB, -- 存储MCP工作流配置
            result JSONB, -- 存储任务执行结果
            created_at TIMESTAMP WITH TIME ZONE DEFAULT CURRENT_TIMESTAMP,
            updated_at TIMESTAMP WITH TIME ZONE DEFAULT CURRENT_TIMESTAMP,
            completed_at TIMESTAMP WITH TIME ZONE
          )
        `);

        // 创建索引
        await db.query(`
          CREATE INDEX IF NOT EXISTS idx_tasks_user_id 
          ON tasks(user_id)
        `);

        await db.query(`
          CREATE INDEX IF NOT EXISTS idx_tasks_status 
          ON tasks(status)
        `);

        await db.query(`
          CREATE INDEX IF NOT EXISTS idx_tasks_created_at 
          ON tasks(created_at)
        `);

        console.log('✅ Created tasks table');
      },
      down: async () => {
        await db.query('DROP TABLE IF EXISTS tasks CASCADE');
        console.log('✅ Dropped tasks table');
      }
    },
    {
      version: 8,
      name: 'create_task_steps_table',
      up: async () => {
        await db.query(`
          CREATE TABLE IF NOT EXISTS task_steps (
            id VARCHAR(255) PRIMARY KEY,
            task_id VARCHAR(255) NOT NULL REFERENCES tasks(id) ON DELETE CASCADE,
            step_type VARCHAR(100) NOT NULL, -- 步骤类型，如 'analysis', 'mcp_selection', 'deliverables', 'workflow'
            title VARCHAR(255) NOT NULL, -- 步骤标题
            content TEXT, -- 步骤内容
            reasoning TEXT, -- LLM推理过程
            reasoning_time INTEGER, -- 推理用时（毫秒）
            order_index INTEGER NOT NULL, -- 步骤顺序
            created_at TIMESTAMP WITH TIME ZONE DEFAULT CURRENT_TIMESTAMP,
            updated_at TIMESTAMP WITH TIME ZONE DEFAULT CURRENT_TIMESTAMP
          )
        `);

        // 创建索引
        await db.query(`
          CREATE INDEX IF NOT EXISTS idx_task_steps_task_id 
          ON task_steps(task_id)
        `);

        await db.query(`
          CREATE INDEX IF NOT EXISTS idx_task_steps_order 
          ON task_steps(order_index)
        `);

        console.log('✅ Created task_steps table');
      },
      down: async () => {
        await db.query('DROP TABLE IF EXISTS task_steps CASCADE');
        console.log('✅ Dropped task_steps table');
      }
    },
    {
      version: 9,
      name: 'create_mcp_auth_table',
      up: async () => {
        await db.query(`
          CREATE TABLE IF NOT EXISTS mcp_auth (
            id VARCHAR(255) PRIMARY KEY,
            user_id VARCHAR(255) NOT NULL REFERENCES users(id) ON DELETE CASCADE,
            mcp_name VARCHAR(100) NOT NULL,
            auth_data JSONB NOT NULL DEFAULT '{}',
            is_verified BOOLEAN NOT NULL DEFAULT false,
            created_at TIMESTAMP WITH TIME ZONE DEFAULT CURRENT_TIMESTAMP,
            updated_at TIMESTAMP WITH TIME ZONE DEFAULT CURRENT_TIMESTAMP,
            UNIQUE(user_id, mcp_name)
          )
        `);

        // 创建索引
        await db.query(`
          CREATE INDEX IF NOT EXISTS idx_mcp_auth_user_id 
          ON mcp_auth(user_id)
        `);

        await db.query(`
          CREATE INDEX IF NOT EXISTS idx_mcp_auth_mcp_name 
          ON mcp_auth(mcp_name)
        `);

        console.log('✅ Created mcp_auth table');
      },
      down: async () => {
        await db.query('DROP TABLE IF EXISTS mcp_auth CASCADE');
        console.log('✅ Dropped mcp_auth table');
      }
    },
    {
      version: 10,
      name: 'create_awe_payments_table',
      up: async () => {
        await db.query(`
          CREATE TABLE IF NOT EXISTS awe_payments (
            id VARCHAR(255) PRIMARY KEY,
            user_id VARCHAR(255) NOT NULL REFERENCES users(id) ON DELETE CASCADE,
            membership_type VARCHAR(10) NOT NULL CHECK (membership_type IN ('plus', 'pro')),
            subscription_type VARCHAR(10) NOT NULL CHECK (subscription_type IN ('monthly', 'yearly')),
            amount VARCHAR(50) NOT NULL, -- AWE代币数量
            amount_in_wei VARCHAR(100) NOT NULL, -- Wei单位的数量
            usd_value VARCHAR(50) NOT NULL, -- USD价值
            status VARCHAR(20) NOT NULL CHECK (status IN ('pending', 'confirmed', 'failed', 'expired')),
            transaction_hash VARCHAR(100),
            block_number INTEGER,
            from_address VARCHAR(100),
            expires_at TIMESTAMP WITH TIME ZONE NOT NULL,
            confirmed_at TIMESTAMP WITH TIME ZONE,
            created_at TIMESTAMP WITH TIME ZONE DEFAULT CURRENT_TIMESTAMP,
            updated_at TIMESTAMP WITH TIME ZONE DEFAULT CURRENT_TIMESTAMP
          )
        `);

        // 创建索引
        await db.query(`
          CREATE INDEX IF NOT EXISTS idx_awe_payments_user_id 
          ON awe_payments(user_id)
        `);

        await db.query(`
          CREATE INDEX IF NOT EXISTS idx_awe_payments_status 
          ON awe_payments(status)
        `);

        await db.query(`
          CREATE INDEX IF NOT EXISTS idx_awe_payments_amount_in_wei 
          ON awe_payments(amount_in_wei)
        `);

        await db.query(`
          CREATE INDEX IF NOT EXISTS idx_awe_payments_transaction_hash 
          ON awe_payments(transaction_hash) 
          WHERE transaction_hash IS NOT NULL
        `);

        await db.query(`
          CREATE INDEX IF NOT EXISTS idx_awe_payments_created_at 
          ON awe_payments(created_at)
        `);

        console.log('✅ Created awe_payments table');
      },
      down: async () => {
        await db.query('DROP TABLE IF EXISTS awe_payments CASCADE');
        console.log('✅ Dropped awe_payments table');
      }
    },
    {
      version: 11,
      name: 'create_conversations_and_messages_tables',
      up: async () => {
        // 创建对话表
        await db.query(`
          CREATE TABLE IF NOT EXISTS conversations (
            id VARCHAR(255) PRIMARY KEY,
            user_id VARCHAR(255) NOT NULL REFERENCES users(id) ON DELETE CASCADE,
            title VARCHAR(255) NOT NULL,
            last_message_content TEXT,
            last_message_at TIMESTAMP WITH TIME ZONE,
            task_count INTEGER NOT NULL DEFAULT 0,
            message_count INTEGER NOT NULL DEFAULT 0,
            created_at TIMESTAMP WITH TIME ZONE DEFAULT CURRENT_TIMESTAMP,
            updated_at TIMESTAMP WITH TIME ZONE DEFAULT CURRENT_TIMESTAMP
          )
        `);

        // 创建索引
        await db.query(`
          CREATE INDEX IF NOT EXISTS idx_conversations_user_id 
          ON conversations(user_id)
        `);

        await db.query(`
          CREATE INDEX IF NOT EXISTS idx_conversations_last_message_at 
          ON conversations(last_message_at) 
          WHERE last_message_at IS NOT NULL
        `);

        await db.query(`
          CREATE INDEX IF NOT EXISTS idx_conversations_created_at 
          ON conversations(created_at)
        `);

        // 创建消息表
        await db.query(`
          CREATE TABLE IF NOT EXISTS messages (
            id VARCHAR(255) PRIMARY KEY,
            conversation_id VARCHAR(255) NOT NULL REFERENCES conversations(id) ON DELETE CASCADE,
            content TEXT NOT NULL,
            type VARCHAR(20) NOT NULL CHECK (type IN ('user', 'assistant', 'system')),
            intent VARCHAR(20) CHECK (intent IN ('chat', 'task', 'unknown')),
            task_id VARCHAR(255) REFERENCES tasks(id) ON DELETE SET NULL,
            metadata JSONB,
            created_at TIMESTAMP WITH TIME ZONE DEFAULT CURRENT_TIMESTAMP
          )
        `);

        // 创建索引
        await db.query(`
          CREATE INDEX IF NOT EXISTS idx_messages_conversation_id 
          ON messages(conversation_id)
        `);

        await db.query(`
          CREATE INDEX IF NOT EXISTS idx_messages_task_id 
          ON messages(task_id) 
          WHERE task_id IS NOT NULL
        `);

        await db.query(`
          CREATE INDEX IF NOT EXISTS idx_messages_type 
          ON messages(type)
        `);

        await db.query(`
          CREATE INDEX IF NOT EXISTS idx_messages_intent 
          ON messages(intent) 
          WHERE intent IS NOT NULL
        `);

        await db.query(`
          CREATE INDEX IF NOT EXISTS idx_messages_created_at 
          ON messages(created_at)
        `);

        console.log('✅ Created conversations and messages tables');
      },
      down: async () => {
        await db.query('DROP TABLE IF EXISTS messages CASCADE');
        await db.query('DROP TABLE IF EXISTS conversations CASCADE');
        console.log('✅ Dropped conversations and messages tables');
      }
    },
    {
      version: 12,
      name: 'add_conversation_id_to_tasks',
      up: async () => {
        // 向任务表添加对话ID字段
        await db.query(`
          ALTER TABLE tasks
          ADD COLUMN conversation_id VARCHAR(255) REFERENCES conversations(id) ON DELETE SET NULL
        `);

        // 创建索引
        await db.query(`
          CREATE INDEX IF NOT EXISTS idx_tasks_conversation_id 
          ON tasks(conversation_id)
          WHERE conversation_id IS NOT NULL
        `);

        console.log('✅ Added conversation_id column to tasks table');
      },
      down: async () => {
        // 删除外键约束和列
        await db.query(`
          ALTER TABLE tasks
          DROP COLUMN IF EXISTS conversation_id
        `);
        console.log('✅ Dropped conversation_id column from tasks table');
      }
    },
    {
      version: 13,
      name: 'create_awe_price_locks_table',
      up: async () => {
        await db.query(`
          CREATE TABLE IF NOT EXISTS awe_price_locks (
            id VARCHAR(255) PRIMARY KEY,
            user_id VARCHAR(255) NOT NULL REFERENCES users(id) ON DELETE CASCADE,
            membership_type VARCHAR(10) NOT NULL CHECK (membership_type IN ('plus', 'pro')),
            subscription_type VARCHAR(10) NOT NULL CHECK (subscription_type IN ('monthly', 'yearly')),
            awe_amount VARCHAR(50) NOT NULL,
            awe_amount_in_wei VARCHAR(100) NOT NULL,
            usd_price VARCHAR(50) NOT NULL,
            awe_usd_price DECIMAL(20, 10) NOT NULL,
            expires_at TIMESTAMP WITH TIME ZONE NOT NULL,
            used BOOLEAN NOT NULL DEFAULT false,
            created_at TIMESTAMP WITH TIME ZONE DEFAULT CURRENT_TIMESTAMP,
            updated_at TIMESTAMP WITH TIME ZONE DEFAULT CURRENT_TIMESTAMP
          )
        `);

        // 创建索引
        await db.query(`
          CREATE INDEX IF NOT EXISTS idx_awe_price_locks_user_id 
          ON awe_price_locks(user_id)
        `);

        await db.query(`
          CREATE INDEX IF NOT EXISTS idx_awe_price_locks_expires_at 
          ON awe_price_locks(expires_at)
        `);

        await db.query(`
          CREATE INDEX IF NOT EXISTS idx_awe_price_locks_used 
          ON awe_price_locks(used)
        `);

        console.log('✅ Created awe_price_locks table');
      },
      down: async () => {
        await db.query('DROP TABLE IF EXISTS awe_price_locks CASCADE');
        console.log('✅ Dropped awe_price_locks table');
      }
    },
    {
      version: 14,
      name: 'optimize_messages_for_task_steps',
      up: async () => {
        // 为任务步骤消息优化索引
        // 添加元数据字段的GIN索引，支持高效的JSONB查询
        await db.query(`
          CREATE INDEX IF NOT EXISTS idx_messages_metadata_gin 
          ON messages USING GIN (metadata)
        `);

        // 为步骤类型创建表达式索引
        await db.query(`
          CREATE INDEX IF NOT EXISTS idx_messages_step_type 
          ON messages ((metadata->>'stepType'))
          WHERE metadata->>'stepType' IS NOT NULL
        `);

        // 为任务阶段创建表达式索引
        await db.query(`
          CREATE INDEX IF NOT EXISTS idx_messages_task_phase 
          ON messages ((metadata->>'taskPhase'))
          WHERE metadata->>'taskPhase' IS NOT NULL
        `);

        // 为步骤编号创建表达式索引
        await db.query(`
          CREATE INDEX IF NOT EXISTS idx_messages_step_number 
          ON messages (((metadata->>'stepNumber')::INTEGER))
          WHERE metadata->>'stepNumber' IS NOT NULL
        `);

        // 为完成状态创建表达式索引
        await db.query(`
          CREATE INDEX IF NOT EXISTS idx_messages_is_complete 
          ON messages (((metadata->>'isComplete')::BOOLEAN))
          WHERE metadata->>'isComplete' IS NOT NULL
        `);

        // 为流式状态创建表达式索引
        await db.query(`
          CREATE INDEX IF NOT EXISTS idx_messages_is_streaming 
          ON messages (((metadata->>'isStreaming')::BOOLEAN))
          WHERE metadata->>'isStreaming' IS NOT NULL
        `);

        // 复合索引：对话ID + 任务ID + 步骤类型（用于快速查询特定任务的步骤消息）
        await db.query(`
          CREATE INDEX IF NOT EXISTS idx_messages_conversation_task_step 
          ON messages (conversation_id, task_id, (metadata->>'stepType'))
          WHERE task_id IS NOT NULL AND metadata->>'stepType' IS NOT NULL
        `);

        // 复合索引：对话ID + 任务阶段 + 步骤编号（用于按阶段和顺序查询）
        await db.query(`
          CREATE INDEX IF NOT EXISTS idx_messages_conversation_phase_step_number 
          ON messages (conversation_id, (metadata->>'taskPhase'), ((metadata->>'stepNumber')::INTEGER))
          WHERE metadata->>'taskPhase' IS NOT NULL AND metadata->>'stepNumber' IS NOT NULL
        `);

        console.log('✅ Optimized messages table for task step storage');
      },
      down: async () => {
        // 删除为任务步骤添加的索引
        await db.query('DROP INDEX IF EXISTS idx_messages_metadata_gin');
        await db.query('DROP INDEX IF EXISTS idx_messages_step_type');
        await db.query('DROP INDEX IF EXISTS idx_messages_task_phase');
        await db.query('DROP INDEX IF EXISTS idx_messages_step_number');
        await db.query('DROP INDEX IF EXISTS idx_messages_is_complete');
        await db.query('DROP INDEX IF EXISTS idx_messages_is_streaming');
        await db.query('DROP INDEX IF EXISTS idx_messages_conversation_task_step');
        await db.query('DROP INDEX IF EXISTS idx_messages_conversation_phase_step_number');
        console.log('✅ Removed task step optimization indexes from messages table');
      }
    },
    {
      version: 15,
      name: 'add_updated_at_to_messages',
      up: async () => {
        // 向消息表添加updated_at字段
        await db.query(`
          ALTER TABLE messages
          ADD COLUMN updated_at TIMESTAMP WITH TIME ZONE DEFAULT CURRENT_TIMESTAMP
        `);

        // 创建索引
        await db.query(`
          CREATE INDEX IF NOT EXISTS idx_messages_updated_at 
          ON messages(updated_at)
        `);

        console.log('✅ Added updated_at column to messages table');
      },
      down: async () => {
        // 删除updated_at字段
        await db.query(`
          ALTER TABLE messages
          DROP COLUMN IF EXISTS updated_at
        `);
        console.log('✅ Dropped updated_at column from messages table');
      }
    },
    {
      version: 16,
      name: 'add_soft_delete_columns',
      up: async () => {
        // 为 conversations 表添加软删除字段
        await db.query(`
          ALTER TABLE conversations
          ADD COLUMN deleted_at TIMESTAMP WITH TIME ZONE,
          ADD COLUMN is_deleted BOOLEAN NOT NULL DEFAULT FALSE
        `);

        // 为 messages 表添加软删除字段
        await db.query(`
          ALTER TABLE messages
          ADD COLUMN deleted_at TIMESTAMP WITH TIME ZONE,
          ADD COLUMN is_deleted BOOLEAN NOT NULL DEFAULT FALSE
        `);

        // 为 tasks 表添加软删除字段
        await db.query(`
          ALTER TABLE tasks
          ADD COLUMN deleted_at TIMESTAMP WITH TIME ZONE,
          ADD COLUMN is_deleted BOOLEAN NOT NULL DEFAULT FALSE
        `);

        // 为 task_steps 表添加软删除字段
        await db.query(`
          ALTER TABLE task_steps
          ADD COLUMN deleted_at TIMESTAMP WITH TIME ZONE,
          ADD COLUMN is_deleted BOOLEAN NOT NULL DEFAULT FALSE
        `);

        // 创建软删除相关索引
        await db.query(`
          CREATE INDEX IF NOT EXISTS idx_conversations_is_deleted 
          ON conversations(is_deleted)
        `);

        await db.query(`
          CREATE INDEX IF NOT EXISTS idx_conversations_deleted_at 
          ON conversations(deleted_at) 
          WHERE deleted_at IS NOT NULL
        `);

        await db.query(`
          CREATE INDEX IF NOT EXISTS idx_messages_is_deleted 
          ON messages(is_deleted)
        `);

        await db.query(`
          CREATE INDEX IF NOT EXISTS idx_messages_deleted_at 
          ON messages(deleted_at) 
          WHERE deleted_at IS NOT NULL
        `);

        await db.query(`
          CREATE INDEX IF NOT EXISTS idx_tasks_is_deleted 
          ON tasks(is_deleted)
        `);

        await db.query(`
          CREATE INDEX IF NOT EXISTS idx_tasks_deleted_at 
          ON tasks(deleted_at) 
          WHERE deleted_at IS NOT NULL
        `);

        await db.query(`
          CREATE INDEX IF NOT EXISTS idx_task_steps_is_deleted 
          ON task_steps(is_deleted)
        `);

        await db.query(`
          CREATE INDEX IF NOT EXISTS idx_task_steps_deleted_at 
          ON task_steps(deleted_at) 
          WHERE deleted_at IS NOT NULL
        `);

        // 创建复合索引优化软删除查询
        await db.query(`
          CREATE INDEX IF NOT EXISTS idx_conversations_user_not_deleted 
          ON conversations(user_id, is_deleted) 
          WHERE is_deleted = FALSE
        `);

        await db.query(`
          CREATE INDEX IF NOT EXISTS idx_messages_conversation_not_deleted 
          ON messages(conversation_id, is_deleted) 
          WHERE is_deleted = FALSE
        `);

        await db.query(`
          CREATE INDEX IF NOT EXISTS idx_tasks_user_not_deleted 
          ON tasks(user_id, is_deleted) 
          WHERE is_deleted = FALSE
        `);

        await db.query(`
          CREATE INDEX IF NOT EXISTS idx_task_steps_task_not_deleted 
          ON task_steps(task_id, is_deleted) 
          WHERE is_deleted = FALSE
        `);

        console.log('✅ Added soft delete columns and indexes to all tables');
      },
      down: async () => {
        // 删除索引
        await db.query('DROP INDEX IF EXISTS idx_conversations_is_deleted');
        await db.query('DROP INDEX IF EXISTS idx_conversations_deleted_at');
        await db.query('DROP INDEX IF EXISTS idx_messages_is_deleted');
        await db.query('DROP INDEX IF EXISTS idx_messages_deleted_at');
        await db.query('DROP INDEX IF EXISTS idx_tasks_is_deleted');
        await db.query('DROP INDEX IF EXISTS idx_tasks_deleted_at');
        await db.query('DROP INDEX IF EXISTS idx_task_steps_is_deleted');
        await db.query('DROP INDEX IF EXISTS idx_task_steps_deleted_at');
        await db.query('DROP INDEX IF EXISTS idx_conversations_user_not_deleted');
        await db.query('DROP INDEX IF EXISTS idx_messages_conversation_not_deleted');
        await db.query('DROP INDEX IF EXISTS idx_tasks_user_not_deleted');
        await db.query('DROP INDEX IF EXISTS idx_task_steps_task_not_deleted');

        // 删除软删除字段
        await db.query(`
          ALTER TABLE conversations
          DROP COLUMN IF EXISTS deleted_at,
          DROP COLUMN IF EXISTS is_deleted
        `);

        await db.query(`
          ALTER TABLE messages
          DROP COLUMN IF EXISTS deleted_at,
          DROP COLUMN IF EXISTS is_deleted
        `);

        await db.query(`
          ALTER TABLE tasks
          DROP COLUMN IF EXISTS deleted_at,
          DROP COLUMN IF EXISTS is_deleted
        `);

        await db.query(`
          ALTER TABLE task_steps
          DROP COLUMN IF EXISTS deleted_at,
          DROP COLUMN IF EXISTS is_deleted
        `);

        console.log('✅ Removed soft delete columns and indexes from all tables');
      }
    },
    {
      version: 17,
      name: 'add_test_login_method_type',
      up: async () => {
        // 更新 user_login_methods 表的约束，允许 'test' 登录方法类型
        await db.query(`
          ALTER TABLE user_login_methods
          DROP CONSTRAINT IF EXISTS user_login_methods_method_type_check
        `);

        await db.query(`
          ALTER TABLE user_login_methods
          ADD CONSTRAINT user_login_methods_method_type_check
          CHECK (method_type IN ('wallet', 'google', 'github', 'test'))
        `);

        console.log('✅ Updated user_login_methods constraint to allow test login method');
      },
      down: async () => {
        // 回滚：移除 'test' 类型的约束
        await db.query(`
          ALTER TABLE user_login_methods
          DROP CONSTRAINT IF EXISTS user_login_methods_method_type_check
        `);

        await db.query(`
          ALTER TABLE user_login_methods
          ADD CONSTRAINT user_login_methods_method_type_check
          CHECK (method_type IN ('wallet', 'google', 'github'))
        `);

        console.log('✅ Reverted user_login_methods constraint to original state');
      }
    },
    {
      version: 18,
      name: 'create_agents_and_agent_usage_tables',
      up: async () => {
        // 创建agents表
        await db.query(`
          CREATE TABLE IF NOT EXISTS agents (
            id VARCHAR(255) PRIMARY KEY,
            user_id VARCHAR(255) NOT NULL REFERENCES users(id) ON DELETE CASCADE,
            name VARCHAR(50) NOT NULL,
            description TEXT NOT NULL,
            status VARCHAR(10) NOT NULL DEFAULT 'private' CHECK (status IN ('private', 'public', 'draft')),
            task_id VARCHAR(255) REFERENCES tasks(id) ON DELETE SET NULL,
            mcp_workflow JSONB,
            metadata JSONB,
            related_questions JSONB,
            usage_count INTEGER NOT NULL DEFAULT 0,
            created_at TIMESTAMP WITH TIME ZONE DEFAULT CURRENT_TIMESTAMP,
            updated_at TIMESTAMP WITH TIME ZONE DEFAULT CURRENT_TIMESTAMP,
            published_at TIMESTAMP WITH TIME ZONE,
            deleted_at TIMESTAMP WITH TIME ZONE,
            is_deleted BOOLEAN NOT NULL DEFAULT FALSE,
            UNIQUE(user_id, name)
          )
        `);

        // 创建索引
        await db.query(`
          CREATE INDEX IF NOT EXISTS idx_agents_user_id 
          ON agents(user_id)
        `);

        await db.query(`
          CREATE INDEX IF NOT EXISTS idx_agents_status 
          ON agents(status)
        `);

        await db.query(`
          CREATE INDEX IF NOT EXISTS idx_agents_task_id 
          ON agents(task_id) 
          WHERE task_id IS NOT NULL
        `);

        await db.query(`
          CREATE INDEX IF NOT EXISTS idx_agents_usage_count 
          ON agents(usage_count)
        `);

        await db.query(`
          CREATE INDEX IF NOT EXISTS idx_agents_created_at 
          ON agents(created_at)
        `);

        await db.query(`
          CREATE INDEX IF NOT EXISTS idx_agents_published_at 
          ON agents(published_at) 
          WHERE published_at IS NOT NULL
        `);

        await db.query(`
          CREATE INDEX IF NOT EXISTS idx_agents_is_deleted 
          ON agents(is_deleted)
        `);

        await db.query(`
          CREATE INDEX IF NOT EXISTS idx_agents_deleted_at 
          ON agents(deleted_at) 
          WHERE deleted_at IS NOT NULL
        `);

        // 为元数据字段创建GIN索引
        await db.query(`
          CREATE INDEX IF NOT EXISTS idx_agents_metadata_gin 
          ON agents USING GIN (metadata)
        `);

        // 为分类创建表达式索引
        await db.query(`
          CREATE INDEX IF NOT EXISTS idx_agents_category 
          ON agents ((metadata->>'category'))
          WHERE metadata->>'category' IS NOT NULL
        `);

        // 复合索引：用户ID + 状态 + 非删除
        await db.query(`
          CREATE INDEX IF NOT EXISTS idx_agents_user_status_not_deleted 
          ON agents(user_id, status, is_deleted) 
          WHERE is_deleted = FALSE
        `);

        // 复合索引：状态 + 使用次数（用于排序）
        await db.query(`
          CREATE INDEX IF NOT EXISTS idx_agents_status_usage_count 
          ON agents(status, usage_count DESC) 
          WHERE is_deleted = FALSE
        `);

        // 创建agent_usage表
        await db.query(`
          CREATE TABLE IF NOT EXISTS agent_usage (
            id VARCHAR(255) PRIMARY KEY,
            agent_id VARCHAR(255) NOT NULL REFERENCES agents(id) ON DELETE CASCADE,
            user_id VARCHAR(255) NOT NULL REFERENCES users(id) ON DELETE CASCADE,
            task_id VARCHAR(255) REFERENCES tasks(id) ON DELETE SET NULL,
            conversation_id VARCHAR(255) REFERENCES conversations(id) ON DELETE SET NULL,
            execution_result JSONB,
            created_at TIMESTAMP WITH TIME ZONE DEFAULT CURRENT_TIMESTAMP
          )
        `);

        // 创建索引
        await db.query(`
          CREATE INDEX IF NOT EXISTS idx_agent_usage_agent_id 
          ON agent_usage(agent_id)
        `);

        await db.query(`
          CREATE INDEX IF NOT EXISTS idx_agent_usage_user_id 
          ON agent_usage(user_id)
        `);

        await db.query(`
          CREATE INDEX IF NOT EXISTS idx_agent_usage_task_id 
          ON agent_usage(task_id) 
          WHERE task_id IS NOT NULL
        `);

        await db.query(`
          CREATE INDEX IF NOT EXISTS idx_agent_usage_conversation_id 
          ON agent_usage(conversation_id) 
          WHERE conversation_id IS NOT NULL
        `);

        await db.query(`
          CREATE INDEX IF NOT EXISTS idx_agent_usage_created_at 
          ON agent_usage(created_at)
        `);

        // 复合索引：agent + 时间（用于统计）
        await db.query(`
          CREATE INDEX IF NOT EXISTS idx_agent_usage_agent_created_at 
          ON agent_usage(agent_id, created_at DESC)
        `);

        console.log('✅ Created agents and agent_usage tables');
      },
      down: async () => {
        await db.query('DROP TABLE IF EXISTS agent_usage CASCADE');
        await db.query('DROP TABLE IF EXISTS agents CASCADE');
        console.log('✅ Dropped agents and agent_usage tables');
      }
    },
    {
      version: 19,
      name: 'add_categories_to_agents',
      up: async () => {
        // 添加categories字段，存储JSON数组格式的类别列表
        await db.query(`
          ALTER TABLE agents ADD COLUMN categories JSONB DEFAULT '[]'::jsonb
        `);

        // 为categories字段添加GIN索引，提高查询性能
        await db.query(`
          CREATE INDEX idx_agents_categories ON agents USING GIN (categories)
        `);

        // 为现有Agent数据填充categories字段
        // 基于现有的mcp_workflow字段来推断categories
        await db.query(`
          UPDATE agents 
          SET categories = CASE 
            WHEN mcp_workflow IS NULL OR mcp_workflow = 'null' THEN '["General"]'::jsonb
            ELSE (
              SELECT jsonb_agg(DISTINCT category)
              FROM (
                SELECT CASE 
                  WHEN mcp->>'category' IS NOT NULL THEN mcp->>'category'
                  WHEN lower(mcp->>'name') LIKE '%github%' THEN 'Development Tools'
                  WHEN lower(mcp->>'name') LIKE '%coingecko%' OR lower(mcp->>'name') LIKE '%coinmarketcap%' THEN 'Market Data'
                  WHEN lower(mcp->>'name') LIKE '%playwright%' OR lower(mcp->>'name') LIKE '%web%' THEN 'Automation'
                  WHEN lower(mcp->>'name') LIKE '%x-mcp%' OR lower(mcp->>'name') LIKE '%twitter%' THEN 'Social'
                  WHEN lower(mcp->>'name') LIKE '%notion%' THEN 'Productivity'
                  ELSE 'General'
                END as category
                FROM jsonb_array_elements(mcp_workflow->'mcps') as mcp
              ) as categories
              WHERE category IS NOT NULL
            )
          END
          WHERE categories = '[]'::jsonb
        `);

        // 确保所有Agent至少有一个类别
        await db.query(`
          UPDATE agents 
          SET categories = '["General"]'::jsonb
          WHERE categories = '[]'::jsonb OR categories IS NULL
        `);

        // 添加NOT NULL约束
        await db.query(`
          ALTER TABLE agents ALTER COLUMN categories SET NOT NULL
        `);

        console.log('✅ Added categories field to agents table');
      },
      down: async () => {
        // 删除categories字段相关的索引和字段
        await db.query('DROP INDEX IF EXISTS idx_agents_categories');
        await db.query('ALTER TABLE agents DROP COLUMN IF EXISTS categories');
        console.log('✅ Removed categories field from agents table');
      }
    },
    {
      version: 20,
      name: 'add_username_avatar_to_agents',
      up: async () => {
        // 添加username和avatar字段到agents表
        await db.query(`
          ALTER TABLE agents 
          ADD COLUMN username VARCHAR(255),
          ADD COLUMN avatar TEXT
        `);

        // 从users表同步用户信息到agents表
        await db.query(`
          UPDATE agents 
          SET username = u.username, avatar = u.avatar
          FROM users u
          WHERE agents.user_id = u.id
        `);

        console.log('✅ Added username and avatar fields to agents table');
      },
      down: async () => {
        // 删除username和avatar字段
        await db.query(`
          ALTER TABLE agents 
          DROP COLUMN IF EXISTS username,
          DROP COLUMN IF EXISTS avatar
        `);
        console.log('✅ Removed username and avatar fields from agents table');
      }
    },
    {
      version: 21,
      name: 'create_agent_favorites_table',
      up: async () => {
        // 创建agent_favorites表
        await db.query(`
          CREATE TABLE IF NOT EXISTS agent_favorites (
            id VARCHAR(255) PRIMARY KEY,
            user_id VARCHAR(255) NOT NULL REFERENCES users(id) ON DELETE CASCADE,
            agent_id VARCHAR(255) NOT NULL REFERENCES agents(id) ON DELETE CASCADE,
            created_at TIMESTAMP WITH TIME ZONE DEFAULT CURRENT_TIMESTAMP,
            UNIQUE(user_id, agent_id)
          )
        `);

        // 创建索引
        await db.query(`
          CREATE INDEX IF NOT EXISTS idx_agent_favorites_user_id 
          ON agent_favorites(user_id)
        `);

        await db.query(`
          CREATE INDEX IF NOT EXISTS idx_agent_favorites_agent_id 
          ON agent_favorites(agent_id)
        `);

        await db.query(`
          CREATE INDEX IF NOT EXISTS idx_agent_favorites_created_at 
          ON agent_favorites(created_at)
        `);

        // 复合索引：用户ID + 创建时间（用于排序）
        await db.query(`
          CREATE INDEX IF NOT EXISTS idx_agent_favorites_user_created_at 
          ON agent_favorites(user_id, created_at DESC)
        `);

        console.log('✅ Created agent_favorites table');
      },
      down: async () => {
        await db.query('DROP TABLE IF EXISTS agent_favorites CASCADE');
        console.log('✅ Dropped agent_favorites table');
      }
    },
    {
      version: 22,
      name: 'add_agent_avatar_field',
      up: async () => {
        // 检查agent_avatar列是否已存在
        const columnCheck = await db.query(`
          SELECT column_name 
          FROM information_schema.columns 
          WHERE table_name = 'agents' 
          AND column_name = 'agent_avatar'
        `);

        // 如果列不存在，则添加它
        if (columnCheck.rows.length === 0) {
          await db.query(`
            ALTER TABLE agents ADD COLUMN agent_avatar TEXT
          `);
          console.log('✅ Added agent_avatar column to agents table');
          
          // 只在新增列时为现有Agent数据生成头像
          // 使用简单的字符串拼接而不是digest函数
          const updateResult = await db.query(`
            UPDATE agents SET agent_avatar = 'https://api.dicebear.com/9.x/bottts/svg?seed=' || lower(regexp_replace(regexp_replace(name, '[^a-zA-Z0-9\\-_\\s]', '', 'g'), '\\s+', '-', 'g')) WHERE agent_avatar IS NULL OR agent_avatar = ''
          `);

          if (updateResult.rowCount && updateResult.rowCount > 0) {
            console.log(`✅ Updated ${updateResult.rowCount} agents with generated avatars`);
          } else {
            console.log('ℹ️  No agents needed avatar updates');
          }
        } else {
          console.log('ℹ️  agent_avatar column already exists, skipping migration entirely');
        }

        console.log('✅ agent_avatar field migration completed');
      },
      down: async () => {
        // 删除agent_avatar字段
        await db.query(`
          ALTER TABLE agents DROP COLUMN IF EXISTS agent_avatar
        `);
        console.log('✅ Removed agent_avatar field from agents table');
      }
    },
    {
      version: 23,
      name: 'fix_agent_avatar_newlines',
      up: async () => {
        // 修复现有Agent数据中包含换行符的agent_avatar字段
        const updateResult = await db.query(`
          UPDATE agents SET agent_avatar = 'https://api.dicebear.com/9.x/bottts/svg?seed=' || lower(regexp_replace(regexp_replace(name, '[^a-zA-Z0-9\\-_\\s]', '', 'g'), '\\s+', '-', 'g')) WHERE agent_avatar IS NOT NULL AND agent_avatar != '' AND (agent_avatar LIKE '%\\n%' OR agent_avatar LIKE '%\\r%' OR agent_avatar LIKE '% %')
        `);

        if (updateResult.rowCount && updateResult.rowCount > 0) {
          console.log(`✅ Fixed ${updateResult.rowCount} agents with malformed avatars`);
        } else {
          console.log('ℹ️  No agents needed avatar fixes');
        }

        console.log('✅ Fixed agent_avatar newlines in existing data');
      },
      down: async () => {
        // 回滚操作 - 这里不需要特殊处理，因为我们只是修复了格式
        console.log('✅ Rollback completed for agent_avatar newlines fix');
      }
    },
    {
      version: 24,
      name: 'update_agent_avatar_to_bottts_style',
      up: async () => {
        // 将所有使用 bottts-neutral 的 Agent 头像更新为 bottts 样式
        const updateResult = await db.query(`
          UPDATE agents 
          SET agent_avatar = REPLACE(agent_avatar, '/bottts-neutral/', '/bottts/') 
          WHERE agent_avatar LIKE '%/bottts-neutral/%'
        `);

        if (updateResult.rowCount && updateResult.rowCount > 0) {
          console.log(`✅ Updated ${updateResult.rowCount} agents from bottts-neutral to bottts style`);
        } else {
          console.log('ℹ️  No agents needed style updates');
        }

        console.log('✅ Updated all Agent avatars to use bottts style');
      },
      down: async () => {
        // 回滚操作 - 将 bottts 样式回滚为 bottts-neutral
        const rollbackResult = await db.query(`
          UPDATE agents 
          SET agent_avatar = REPLACE(agent_avatar, '/bottts/', '/bottts-neutral/') 
          WHERE agent_avatar LIKE '%/bottts/%'
        `);

        if (rollbackResult.rowCount && rollbackResult.rowCount > 0) {
          console.log(`✅ Rolled back ${rollbackResult.rowCount} agents to bottts-neutral style`);
        }

        console.log('✅ Rollback completed for Agent avatar style update');
      }
    },
    {
      version: 25,
      name: 'add_conversation_type_and_agent_support',
      up: async () => {
        console.log('🔄 Adding conversation type and Agent support fields...');
        
        // 1. 为 conversations 表添加 type 字段
        try {
          await db.query(`
            ALTER TABLE conversations 
            ADD COLUMN IF NOT EXISTS type VARCHAR(50) DEFAULT 'normal'
          `);
          console.log('✅ Added type column to conversations table');
        } catch (error) {
          console.log('ℹ️  Conversations type column may already exist:', error);
        }

        // 2. 为 conversations 表添加 agent_id 字段
        try {
          await db.query(`
            ALTER TABLE conversations 
            ADD COLUMN IF NOT EXISTS agent_id VARCHAR(255)
          `);
          console.log('✅ Added agent_id column to conversations table');
        } catch (error) {
          console.log('ℹ️  Conversations agent_id column may already exist:', error);
        }

        // 3. 为 tasks 表添加 task_type 字段
        try {
          await db.query(`
            ALTER TABLE tasks 
            ADD COLUMN IF NOT EXISTS task_type VARCHAR(50) DEFAULT 'mcp'
          `);
          console.log('✅ Added task_type column to tasks table');
        } catch (error) {
          console.log('ℹ️  Tasks task_type column may already exist:', error);
        }

        // 4. 为 tasks 表添加 agent_id 字段
        try {
          await db.query(`
            ALTER TABLE tasks 
            ADD COLUMN IF NOT EXISTS agent_id VARCHAR(255)
          `);
          console.log('✅ Added agent_id column to tasks table');
        } catch (error) {
          console.log('ℹ️  Tasks agent_id column may already exist:', error);
        }

        // 5. 创建索引以提高查询性能 - 分别执行每个索引创建
        try {
          await db.query(`CREATE INDEX IF NOT EXISTS idx_conversations_type ON conversations(type)`);
          console.log('✅ Created idx_conversations_type index');
        } catch (error) {
          console.log('ℹ️  idx_conversations_type index may already exist:', error);
        }

        try {
          await db.query(`CREATE INDEX IF NOT EXISTS idx_conversations_agent_id ON conversations(agent_id)`);
          console.log('✅ Created idx_conversations_agent_id index');
        } catch (error) {
          console.log('ℹ️  idx_conversations_agent_id index may already exist:', error);
        }

        try {
          await db.query(`CREATE INDEX IF NOT EXISTS idx_tasks_task_type ON tasks(task_type)`);
          console.log('✅ Created idx_tasks_task_type index');
        } catch (error) {
          console.log('ℹ️  idx_tasks_task_type index may already exist:', error);
        }

        try {
          await db.query(`CREATE INDEX IF NOT EXISTS idx_tasks_agent_id ON tasks(agent_id)`);
          console.log('✅ Created idx_tasks_agent_id index');
        } catch (error) {
          console.log('ℹ️  idx_tasks_agent_id index may already exist:', error);
        }

        // 4. 数据迁移：识别现有的Agent对话并更新类型
        try {
          // 根据标题中的【机器人】标识来识别Agent对话
          const agentConversationsResult = await db.query(`
            UPDATE conversations 
            SET type = 'agent' 
            WHERE (title LIKE '%robot%' OR title LIKE '%Agent%' OR title LIKE '%assistant%')
              AND type = 'normal'
          `);
          
          if (agentConversationsResult.rowCount && agentConversationsResult.rowCount > 0) {
            console.log(`✅ Updated ${agentConversationsResult.rowCount} existing conversations to agent type`);
          }

          // 根据标题中的【机器人】标识来识别Agent任务
          const agentTasksResult = await db.query(`
            UPDATE tasks 
            SET task_type = 'agent' 
            WHERE (title LIKE '%【robot】%' OR title LIKE '%Agent%')
              AND task_type = 'mcp'
          `);
          
          if (agentTasksResult.rowCount && agentTasksResult.rowCount > 0) {
            console.log(`✅ Updated ${agentTasksResult.rowCount} existing tasks to agent type`);
          }

          // 根据标题中的【MCP】标识来识别MCP任务
          const mcpTasksResult = await db.query(`
            UPDATE tasks 
            SET task_type = 'mcp' 
            WHERE title LIKE '%【MCP】%'
              AND task_type = 'mcp'
          `);
          
          if (mcpTasksResult.rowCount && mcpTasksResult.rowCount > 0) {
            console.log(`✅ Confirmed ${mcpTasksResult.rowCount} existing tasks as mcp type`);
          }

        } catch (error) {
          console.log('ℹ️  Data migration completed with some issues:', error);
        }

        console.log('✅ Conversation type and Agent support migration completed');
      },
      down: async () => {
        console.log('🔄 Rolling back conversation type and Agent support...');
        
        // 删除索引 - 分别执行
        try {
          await db.query(`DROP INDEX IF EXISTS idx_conversations_type`);
          console.log('✅ Dropped idx_conversations_type index');
        } catch (error) {
          console.log('ℹ️  Error dropping idx_conversations_type:', error);
        }

        try {
          await db.query(`DROP INDEX IF EXISTS idx_conversations_agent_id`);
          console.log('✅ Dropped idx_conversations_agent_id index');
        } catch (error) {
          console.log('ℹ️  Error dropping idx_conversations_agent_id:', error);
        }

        try {
          await db.query(`DROP INDEX IF EXISTS idx_tasks_task_type`);
          console.log('✅ Dropped idx_tasks_task_type index');
        } catch (error) {
          console.log('ℹ️  Error dropping idx_tasks_task_type:', error);
        }

        try {
          await db.query(`DROP INDEX IF EXISTS idx_tasks_agent_id`);
          console.log('✅ Dropped idx_tasks_agent_id index');
        } catch (error) {
          console.log('ℹ️  Error dropping idx_tasks_agent_id:', error);
        }
        
        // 删除新增的字段 - 分别执行
        try {
          await db.query(`ALTER TABLE conversations DROP COLUMN IF EXISTS type`);
          console.log('✅ Dropped type column from conversations table');
        } catch (error) {
          console.log('ℹ️  Error dropping conversations.type:', error);
        }

        try {
          await db.query(`ALTER TABLE conversations DROP COLUMN IF EXISTS agent_id`);
          console.log('✅ Dropped agent_id column from conversations table');
        } catch (error) {
          console.log('ℹ️  Error dropping conversations.agent_id:', error);
        }

        try {
          await db.query(`ALTER TABLE tasks DROP COLUMN IF EXISTS task_type`);
          console.log('✅ Dropped task_type column from tasks table');
        } catch (error) {
          console.log('ℹ️  Error dropping tasks.task_type:', error);
        }

        try {
          await db.query(`ALTER TABLE tasks DROP COLUMN IF EXISTS agent_id`);
          console.log('✅ Dropped agent_id column from tasks table');
        } catch (error) {
          console.log('ℹ️  Error dropping tasks.agent_id:', error);
        }
        
        console.log('✅ Rollback completed for conversation type and Agent support');
      }
    },
    {
      version: 26,
<<<<<<< HEAD
      name: 'fix_missing_fields_and_constraints',
      up: async () => {
        console.log('🔄 Fixing missing fields and constraints...');
        
        // 1. 确保 tasks 表有必要的字段和约束
        try {
          // 检查 task_type 字段是否存在
          const taskTypeCheck = await db.query(`
            SELECT column_name 
            FROM information_schema.columns 
            WHERE table_name = 'tasks' 
            AND column_name = 'task_type'
          `);

          if (taskTypeCheck.rows.length === 0) {
            await db.query(`
              ALTER TABLE tasks 
              ADD COLUMN task_type VARCHAR(50) DEFAULT 'mcp'
            `);
            console.log('✅ Added task_type column to tasks table');
          }

          // 检查 agent_id 字段是否存在  
          const agentIdCheck = await db.query(`
            SELECT column_name 
            FROM information_schema.columns 
            WHERE table_name = 'tasks' 
            AND column_name = 'agent_id'
          `);

          if (agentIdCheck.rows.length === 0) {
            await db.query(`
              ALTER TABLE tasks 
              ADD COLUMN agent_id VARCHAR(255)
            `);
            console.log('✅ Added agent_id column to tasks table');
          }

          // 添加约束和索引
          await db.query(`
            ALTER TABLE tasks 
            ADD CONSTRAINT tasks_task_type_check 
            CHECK (task_type IN ('mcp', 'agent'))
          `).catch(() => {}); // 忽略已存在的错误

          await db.query(`
            CREATE INDEX IF NOT EXISTS idx_tasks_task_type_fixed 
            ON tasks(task_type)
          `);

          await db.query(`
            CREATE INDEX IF NOT EXISTS idx_tasks_agent_id_fixed 
            ON tasks(agent_id) 
            WHERE agent_id IS NOT NULL
          `);

        } catch (error) {
          console.log('ℹ️  Tasks table fields may already exist:', error);
        }

        // 2. 确保 conversations 表有必要的字段
        try {
          // 检查 type 字段是否存在
          const typeCheck = await db.query(`
            SELECT column_name 
            FROM information_schema.columns 
            WHERE table_name = 'conversations' 
            AND column_name = 'type'
          `);

          if (typeCheck.rows.length === 0) {
            await db.query(`
              ALTER TABLE conversations 
              ADD COLUMN type VARCHAR(50) DEFAULT 'normal'
            `);
            console.log('✅ Added type column to conversations table');
          }

          // 检查 agent_id 字段是否存在
          const convAgentIdCheck = await db.query(`
            SELECT column_name 
            FROM information_schema.columns 
            WHERE table_name = 'conversations' 
            AND column_name = 'agent_id'
          `);

          if (convAgentIdCheck.rows.length === 0) {
            await db.query(`
              ALTER TABLE conversations 
              ADD COLUMN agent_id VARCHAR(255)
            `);
            console.log('✅ Added agent_id column to conversations table');
          }

          // 添加约束和索引
          await db.query(`
            ALTER TABLE conversations 
            ADD CONSTRAINT conversations_type_check 
            CHECK (type IN ('normal', 'agent'))
          `).catch(() => {}); // 忽略已存在的错误

          await db.query(`
            CREATE INDEX IF NOT EXISTS idx_conversations_type_fixed 
            ON conversations(type)
          `);

          await db.query(`
            CREATE INDEX IF NOT EXISTS idx_conversations_agent_id_fixed 
            ON conversations(agent_id) 
            WHERE agent_id IS NOT NULL
          `);

        } catch (error) {
          console.log('ℹ️  Conversations table fields may already exist:', error);
        }

        // 3. 确保 agents 表有所有必要字段
        try {
          // 检查 categories 字段
          const categoriesCheck = await db.query(`
            SELECT column_name 
            FROM information_schema.columns 
            WHERE table_name = 'agents' 
            AND column_name = 'categories'
          `);

          if (categoriesCheck.rows.length === 0) {
            await db.query(`
              ALTER TABLE agents ADD COLUMN categories JSONB DEFAULT '[]'::jsonb NOT NULL
            `);
            await db.query(`
              CREATE INDEX IF NOT EXISTS idx_agents_categories_fixed 
              ON agents USING GIN (categories)
            `);
            console.log('✅ Added categories column to agents table');
          }

          // 检查 username 字段
          const usernameCheck = await db.query(`
            SELECT column_name 
            FROM information_schema.columns 
            WHERE table_name = 'agents' 
            AND column_name = 'username'
          `);

          if (usernameCheck.rows.length === 0) {
            await db.query(`
              ALTER TABLE agents ADD COLUMN username VARCHAR(255)
            `);
            console.log('✅ Added username column to agents table');
          }

          // 检查 avatar 字段
          const avatarCheck = await db.query(`
            SELECT column_name 
            FROM information_schema.columns 
            WHERE table_name = 'agents' 
            AND column_name = 'avatar'
          `);

          if (avatarCheck.rows.length === 0) {
            await db.query(`
              ALTER TABLE agents ADD COLUMN avatar TEXT
            `);
            console.log('✅ Added avatar column to agents table');
          }

          // 检查 agent_avatar 字段
          const agentAvatarCheck = await db.query(`
            SELECT column_name 
            FROM information_schema.columns 
            WHERE table_name = 'agents' 
            AND column_name = 'agent_avatar'
          `);

          if (agentAvatarCheck.rows.length === 0) {
            await db.query(`
              ALTER TABLE agents ADD COLUMN agent_avatar TEXT
            `);
            console.log('✅ Added agent_avatar column to agents table');
          }

        } catch (error) {
          console.log('ℹ️  Agents table fields may already exist:', error);
        }

        // 4. 数据修复：确保所有现有数据有正确的默认值
        try {
          // 修复 tasks 表的 task_type 字段
          await db.query(`
            UPDATE tasks 
            SET task_type = 'mcp' 
            WHERE task_type IS NULL
          `);

          // 修复 conversations 表的 type 字段
          await db.query(`
            UPDATE conversations 
            SET type = 'normal' 
            WHERE type IS NULL
          `);

          // 修复 agents 表的 categories 字段
          await db.query(`
            UPDATE agents 
            SET categories = '["General"]'::jsonb 
            WHERE categories IS NULL OR categories = '[]'::jsonb
          `);

          console.log('✅ Fixed existing data with proper default values');

        } catch (error) {
          console.log('ℹ️  Data fix completed with some issues:', error);
        }

        console.log('✅ Missing fields and constraints fix completed');
      },
      down: async () => {
        console.log('🔄 Rolling back missing fields fix...');
        
        // 这个回滚比较复杂，因为我们不想删除可能已经包含重要数据的字段
        // 只删除我们添加的约束和索引
        
        try {
          await db.query(`ALTER TABLE tasks DROP CONSTRAINT IF EXISTS tasks_task_type_check`);
          await db.query(`ALTER TABLE conversations DROP CONSTRAINT IF EXISTS conversations_type_check`);
          await db.query(`DROP INDEX IF EXISTS idx_tasks_task_type_fixed`);
          await db.query(`DROP INDEX IF EXISTS idx_tasks_agent_id_fixed`);
          await db.query(`DROP INDEX IF EXISTS idx_conversations_type_fixed`);
          await db.query(`DROP INDEX IF EXISTS idx_conversations_agent_id_fixed`);
          await db.query(`DROP INDEX IF EXISTS idx_agents_categories_fixed`);
          console.log('✅ Removed constraints and indexes');
        } catch (error) {
          console.log('ℹ️  Rollback completed with some issues:', error);
        }
        
        console.log('✅ Rollback completed for missing fields fix');
=======
      name: 'update_task_title_tags_to_chinese',
      up: async () => {
        console.log('🔄 Updating task title tags from English to Chinese...');
        
        // 1. 更新任务标题中的英文标签为中文标签
        try {
          // 更新 【flow】 为 【流程】
          const flowTasksResult = await db.query(`
            UPDATE tasks 
            SET title = REPLACE(title, '【flow】', '【流程】')
            WHERE title LIKE '%【flow】%'
          `);
          
          if (flowTasksResult.rowCount && flowTasksResult.rowCount > 0) {
            console.log(`✅ Updated ${flowTasksResult.rowCount} tasks from 【flow】 to 【流程】`);
          }

          // 更新 【robot】 为 【机器人】
          const robotTasksResult = await db.query(`
            UPDATE tasks 
            SET title = REPLACE(title, '【robot】', '【机器人】')
            WHERE title LIKE '%【robot】%'
          `);
          
          if (robotTasksResult.rowCount && robotTasksResult.rowCount > 0) {
            console.log(`✅ Updated ${robotTasksResult.rowCount} tasks from 【robot】 to 【机器人】`);
          }

          // 2. 确保任务类型正确设置（基于更新后的中文标签）
          // 根据标题中的【机器人】标识来识别Agent任务
          const agentTasksResult = await db.query(`
            UPDATE tasks 
            SET task_type = 'agent' 
            WHERE title LIKE '%【机器人】%'
              AND task_type != 'agent'
          `);
          
          if (agentTasksResult.rowCount && agentTasksResult.rowCount > 0) {
            console.log(`✅ Updated ${agentTasksResult.rowCount} tasks to agent type based on 【机器人】 tag`);
          }

          // 根据标题中的【流程】标识来识别MCP任务
          const mcpTasksResult = await db.query(`
            UPDATE tasks 
            SET task_type = 'mcp' 
            WHERE title LIKE '%【流程】%'
              AND task_type != 'mcp'
          `);
          
          if (mcpTasksResult.rowCount && mcpTasksResult.rowCount > 0) {
            console.log(`✅ Updated ${mcpTasksResult.rowCount} tasks to mcp type based on 【流程】 tag`);
          }

        } catch (error) {
          console.log('⚠️  Error during title tag migration:', error);
          throw error;
        }

        console.log('✅ Task title tags migration to Chinese completed');
      },
      down: async () => {
        console.log('🔄 Rolling back task title tags to English...');
        
        try {
          // 回滚 【流程】 为 【flow】
          const flowTasksResult = await db.query(`
            UPDATE tasks 
            SET title = REPLACE(title, '【流程】', '【flow】')
            WHERE title LIKE '%【流程】%'
          `);
          
          if (flowTasksResult.rowCount && flowTasksResult.rowCount > 0) {
            console.log(`✅ Rolled back ${flowTasksResult.rowCount} tasks from 【流程】 to 【flow】`);
          }

          // 回滚 【机器人】 为 【robot】
          const robotTasksResult = await db.query(`
            UPDATE tasks 
            SET title = REPLACE(title, '【机器人】', '【robot】')
            WHERE title LIKE '%【机器人】%'
          `);
          
          if (robotTasksResult.rowCount && robotTasksResult.rowCount > 0) {
            console.log(`✅ Rolled back ${robotTasksResult.rowCount} tasks from 【机器人】 to 【robot】`);
          }

        } catch (error) {
          console.log('⚠️  Error during title tag rollback:', error);
          throw error;
        }
        
        console.log('✅ Rollback completed for task title tags');
>>>>>>> e2349d4b
      }
    }
  ];

  async getCurrentVersion(): Promise<number> {
    try {
      // 先确保 migrations 表存在
      await db.query(`
        CREATE TABLE IF NOT EXISTS migrations (
          version INTEGER PRIMARY KEY,
          name VARCHAR(255) NOT NULL,
          executed_at TIMESTAMP WITH TIME ZONE DEFAULT CURRENT_TIMESTAMP
        )
      `);
      const result = await db.query('SELECT MAX(version) as version FROM migrations');
      return result.rows[0]?.version || 0;
    } catch (error) {
      return 0;
    }
  }

  async runMigrations(): Promise<void> {
    console.log('🚀 Starting database migrations...');
    
    const currentVersion = await this.getCurrentVersion();
    console.log(`📊 Current database version: ${currentVersion}`);
    
    const pendingMigrations = this.migrations.filter(m => m.version > currentVersion);
    
    if (pendingMigrations.length === 0) {
      console.log('✅ Database is up to date');
      return;
    }

    console.log(`📝 Found ${pendingMigrations.length} pending migrations`);

    for (const migration of pendingMigrations) {
      console.log(`⏳ Running migration ${migration.version}: ${migration.name}`);
      
      try {
        await migration.up();
        
        // 记录迁移
        await db.query(
          'INSERT INTO migrations (version, name) VALUES ($1, $2) ON CONFLICT (version) DO NOTHING',
          [migration.version, migration.name]
        );
        
        console.log(`✅ Migration ${migration.version} completed`);
      } catch (error) {
        console.error(`❌ Migration ${migration.version} failed:`, error);
        throw error;
      }
    }

    console.log('🎉 All migrations completed successfully!');
  }

  async rollback(targetVersion: number): Promise<void> {
    console.log(`🔄 Rolling back to version ${targetVersion}...`);
    
    const currentVersion = await this.getCurrentVersion();
    
    if (targetVersion >= currentVersion) {
      console.log('✅ Already at or below target version');
      return;
    }

    const migrationsToRollback = this.migrations
      .filter(m => m.version > targetVersion && m.version <= currentVersion)
      .sort((a, b) => b.version - a.version); // 降序，从高版本开始回滚

    for (const migration of migrationsToRollback) {
      console.log(`⏳ Rolling back migration ${migration.version}: ${migration.name}`);
      
      try {
        await migration.down();
        
        // 删除迁移记录
        await db.query('DELETE FROM migrations WHERE version = $1', [migration.version]);
        
        console.log(`✅ Migration ${migration.version} rolled back`);
      } catch (error) {
        console.error(`❌ Rollback of migration ${migration.version} failed:`, error);
        throw error;
      }
    }

    console.log('🎉 Rollback completed successfully!');
  }
}

export const migrationService = new MigrationService();

// 如果直接运行此脚本
if (import.meta.url === `file://${process.argv[1]}`) {
  const command = process.argv[2];
  const version = process.argv[3] ? parseInt(process.argv[3]) : undefined;

  switch (command) {
    case 'up':
      migrationService.runMigrations()
        .then(() => process.exit(0))
        .catch((error) => {
          console.error('Migration failed:', error);
          process.exit(1);
        });
      break;
    
    case 'down':
      if (version === undefined) {
        console.error('Please specify target version for rollback');
        process.exit(1);
      }
      migrationService.rollback(version)
        .then(() => process.exit(0))
        .catch((error) => {
          console.error('Rollback failed:', error);
          process.exit(1);
        });
      break;
    
    default:
      console.log('Usage: npm run migrate [up|down] [version]');
      console.log('  up: Run pending migrations');
      console.log('  down <version>: Rollback to specific version');
      process.exit(1);
  }
} <|MERGE_RESOLUTION|>--- conflicted
+++ resolved
@@ -1434,7 +1434,102 @@
     },
     {
       version: 26,
-<<<<<<< HEAD
+      name: 'update_task_title_tags_to_chinese',
+      up: async () => {
+        console.log('🔄 Updating task title tags from English to Chinese...');
+        
+        // 1. 更新任务标题中的英文标签为中文标签
+        try {
+          // 更新 【flow】 为 【流程】
+          const flowTasksResult = await db.query(`
+            UPDATE tasks 
+            SET title = REPLACE(title, '【flow】', '【流程】')
+            WHERE title LIKE '%【flow】%'
+          `);
+          
+          if (flowTasksResult.rowCount && flowTasksResult.rowCount > 0) {
+            console.log(`✅ Updated ${flowTasksResult.rowCount} tasks from 【flow】 to 【流程】`);
+          }
+
+          // 更新 【robot】 为 【机器人】
+          const robotTasksResult = await db.query(`
+            UPDATE tasks 
+            SET title = REPLACE(title, '【robot】', '【机器人】')
+            WHERE title LIKE '%【robot】%'
+          `);
+          
+          if (robotTasksResult.rowCount && robotTasksResult.rowCount > 0) {
+            console.log(`✅ Updated ${robotTasksResult.rowCount} tasks from 【robot】 to 【机器人】`);
+          }
+
+          // 2. 确保任务类型正确设置（基于更新后的中文标签）
+          // 根据标题中的【机器人】标识来识别Agent任务
+          const agentTasksResult = await db.query(`
+            UPDATE tasks 
+            SET task_type = 'agent' 
+            WHERE title LIKE '%【机器人】%'
+              AND task_type != 'agent'
+          `);
+          
+          if (agentTasksResult.rowCount && agentTasksResult.rowCount > 0) {
+            console.log(`✅ Updated ${agentTasksResult.rowCount} tasks to agent type based on 【机器人】 tag`);
+          }
+
+          // 根据标题中的【流程】标识来识别MCP任务
+          const mcpTasksResult = await db.query(`
+            UPDATE tasks 
+            SET task_type = 'mcp' 
+            WHERE title LIKE '%【流程】%'
+              AND task_type != 'mcp'
+          `);
+          
+          if (mcpTasksResult.rowCount && mcpTasksResult.rowCount > 0) {
+            console.log(`✅ Updated ${mcpTasksResult.rowCount} tasks to mcp type based on 【流程】 tag`);
+          }
+
+        } catch (error) {
+          console.log('⚠️  Error during title tag migration:', error);
+          throw error;
+        }
+
+        console.log('✅ Task title tags migration to Chinese completed');
+      },
+      down: async () => {
+        console.log('🔄 Rolling back task title tags to English...');
+        
+        try {
+          // 回滚 【流程】 为 【flow】
+          const flowTasksResult = await db.query(`
+            UPDATE tasks 
+            SET title = REPLACE(title, '【流程】', '【flow】')
+            WHERE title LIKE '%【流程】%'
+          `);
+          
+          if (flowTasksResult.rowCount && flowTasksResult.rowCount > 0) {
+            console.log(`✅ Rolled back ${flowTasksResult.rowCount} tasks from 【流程】 to 【flow】`);
+          }
+
+          // 回滚 【机器人】 为 【robot】
+          const robotTasksResult = await db.query(`
+            UPDATE tasks 
+            SET title = REPLACE(title, '【机器人】', '【robot】')
+            WHERE title LIKE '%【机器人】%'
+          `);
+          
+          if (robotTasksResult.rowCount && robotTasksResult.rowCount > 0) {
+            console.log(`✅ Rolled back ${robotTasksResult.rowCount} tasks from 【机器人】 to 【robot】`);
+          }
+
+        } catch (error) {
+          console.log('⚠️  Error during title tag rollback:', error);
+          throw error;
+        }
+        
+        console.log('✅ Rollback completed for task title tags');
+      }
+    },
+    {
+      version: 27,
       name: 'fix_missing_fields_and_constraints',
       up: async () => {
         console.log('🔄 Fixing missing fields and constraints...');
@@ -1672,100 +1767,6 @@
         }
         
         console.log('✅ Rollback completed for missing fields fix');
-=======
-      name: 'update_task_title_tags_to_chinese',
-      up: async () => {
-        console.log('🔄 Updating task title tags from English to Chinese...');
-        
-        // 1. 更新任务标题中的英文标签为中文标签
-        try {
-          // 更新 【flow】 为 【流程】
-          const flowTasksResult = await db.query(`
-            UPDATE tasks 
-            SET title = REPLACE(title, '【flow】', '【流程】')
-            WHERE title LIKE '%【flow】%'
-          `);
-          
-          if (flowTasksResult.rowCount && flowTasksResult.rowCount > 0) {
-            console.log(`✅ Updated ${flowTasksResult.rowCount} tasks from 【flow】 to 【流程】`);
-          }
-
-          // 更新 【robot】 为 【机器人】
-          const robotTasksResult = await db.query(`
-            UPDATE tasks 
-            SET title = REPLACE(title, '【robot】', '【机器人】')
-            WHERE title LIKE '%【robot】%'
-          `);
-          
-          if (robotTasksResult.rowCount && robotTasksResult.rowCount > 0) {
-            console.log(`✅ Updated ${robotTasksResult.rowCount} tasks from 【robot】 to 【机器人】`);
-          }
-
-          // 2. 确保任务类型正确设置（基于更新后的中文标签）
-          // 根据标题中的【机器人】标识来识别Agent任务
-          const agentTasksResult = await db.query(`
-            UPDATE tasks 
-            SET task_type = 'agent' 
-            WHERE title LIKE '%【机器人】%'
-              AND task_type != 'agent'
-          `);
-          
-          if (agentTasksResult.rowCount && agentTasksResult.rowCount > 0) {
-            console.log(`✅ Updated ${agentTasksResult.rowCount} tasks to agent type based on 【机器人】 tag`);
-          }
-
-          // 根据标题中的【流程】标识来识别MCP任务
-          const mcpTasksResult = await db.query(`
-            UPDATE tasks 
-            SET task_type = 'mcp' 
-            WHERE title LIKE '%【流程】%'
-              AND task_type != 'mcp'
-          `);
-          
-          if (mcpTasksResult.rowCount && mcpTasksResult.rowCount > 0) {
-            console.log(`✅ Updated ${mcpTasksResult.rowCount} tasks to mcp type based on 【流程】 tag`);
-          }
-
-        } catch (error) {
-          console.log('⚠️  Error during title tag migration:', error);
-          throw error;
-        }
-
-        console.log('✅ Task title tags migration to Chinese completed');
-      },
-      down: async () => {
-        console.log('🔄 Rolling back task title tags to English...');
-        
-        try {
-          // 回滚 【流程】 为 【flow】
-          const flowTasksResult = await db.query(`
-            UPDATE tasks 
-            SET title = REPLACE(title, '【流程】', '【flow】')
-            WHERE title LIKE '%【流程】%'
-          `);
-          
-          if (flowTasksResult.rowCount && flowTasksResult.rowCount > 0) {
-            console.log(`✅ Rolled back ${flowTasksResult.rowCount} tasks from 【流程】 to 【flow】`);
-          }
-
-          // 回滚 【机器人】 为 【robot】
-          const robotTasksResult = await db.query(`
-            UPDATE tasks 
-            SET title = REPLACE(title, '【机器人】', '【robot】')
-            WHERE title LIKE '%【机器人】%'
-          `);
-          
-          if (robotTasksResult.rowCount && robotTasksResult.rowCount > 0) {
-            console.log(`✅ Rolled back ${robotTasksResult.rowCount} tasks from 【机器人】 to 【robot】`);
-          }
-
-        } catch (error) {
-          console.log('⚠️  Error during title tag rollback:', error);
-          throw error;
-        }
-        
-        console.log('✅ Rollback completed for task title tags');
->>>>>>> e2349d4b
       }
     }
   ];
