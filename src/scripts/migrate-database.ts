import { db } from '../config/database.js';

interface Migration {
  version: number;
  name: string;
  up: () => Promise<void>;
  down: () => Promise<void>;
}

class MigrationService {
  private migrations: Migration[] = [
    {
      version: 1,
      name: 'create_users_table',
      up: async () => {
        await db.query(`
          CREATE TABLE IF NOT EXISTS users (
            id VARCHAR(255) PRIMARY KEY,
            username VARCHAR(255),
            avatar TEXT,
            wallet_address VARCHAR(255),
            balance VARCHAR(255),
            email VARCHAR(255),
            created_at TIMESTAMP WITH TIME ZONE DEFAULT CURRENT_TIMESTAMP,
            updated_at TIMESTAMP WITH TIME ZONE DEFAULT CURRENT_TIMESTAMP,
            last_login_at TIMESTAMP WITH TIME ZONE,
            is_active BOOLEAN DEFAULT true
          )
        `);

        // 创建索引
        await db.query(`
          CREATE INDEX IF NOT EXISTS idx_users_wallet_address 
          ON users(wallet_address) 
          WHERE wallet_address IS NOT NULL
        `);

        await db.query(`
          CREATE INDEX IF NOT EXISTS idx_users_email 
          ON users(email) 
          WHERE email IS NOT NULL
        `);

        console.log('✅ Created users table');
      },
      down: async () => {
        await db.query('DROP TABLE IF EXISTS users CASCADE');
        console.log('✅ Dropped users table');
      }
    },
    {
      version: 2,
      name: 'create_user_login_methods_table',
      up: async () => {
        await db.query(`
          CREATE TABLE IF NOT EXISTS user_login_methods (
            id SERIAL PRIMARY KEY,
            user_id VARCHAR(255) NOT NULL REFERENCES users(id) ON DELETE CASCADE,
            method_type VARCHAR(50) NOT NULL CHECK (method_type IN ('wallet', 'google', 'github')),
            method_data JSONB NOT NULL,
            verified BOOLEAN DEFAULT false,
            created_at TIMESTAMP WITH TIME ZONE DEFAULT CURRENT_TIMESTAMP,
            updated_at TIMESTAMP WITH TIME ZONE DEFAULT CURRENT_TIMESTAMP,
            UNIQUE(user_id, method_type)
          )
        `);

        // 创建索引
        await db.query(`
          CREATE INDEX IF NOT EXISTS idx_user_login_methods_user_id 
          ON user_login_methods(user_id)
        `);

        await db.query(`
          CREATE INDEX IF NOT EXISTS idx_user_login_methods_type 
          ON user_login_methods(method_type)
        `);

        // 为不同登录方式的特定字段创建表达式索引（BTREE）
        await db.query(`
          CREATE INDEX IF NOT EXISTS idx_user_login_methods_wallet_address 
          ON user_login_methods ((method_data->>'address')) 
          WHERE method_type = 'wallet'
        `);

        await db.query(`
          CREATE INDEX IF NOT EXISTS idx_user_login_methods_google_id 
          ON user_login_methods ((method_data->>'googleId')) 
          WHERE method_type = 'google'
        `);

        await db.query(`
          CREATE INDEX IF NOT EXISTS idx_user_login_methods_github_id 
          ON user_login_methods ((method_data->>'githubId')) 
          WHERE method_type = 'github'
        `);

        console.log('✅ Created user_login_methods table');
      },
      down: async () => {
        await db.query('DROP TABLE IF EXISTS user_login_methods CASCADE');
        console.log('✅ Dropped user_login_methods table');
      }
    },
    {
      version: 3,
      name: 'create_refresh_tokens_table',
      up: async () => {
        await db.query(`
          CREATE TABLE IF NOT EXISTS refresh_tokens (
            id SERIAL PRIMARY KEY,
            token_hash VARCHAR(255) NOT NULL UNIQUE,
            user_id VARCHAR(255) NOT NULL REFERENCES users(id) ON DELETE CASCADE,
            expires_at TIMESTAMP WITH TIME ZONE NOT NULL,
            created_at TIMESTAMP WITH TIME ZONE DEFAULT CURRENT_TIMESTAMP,
            revoked_at TIMESTAMP WITH TIME ZONE,
            is_revoked BOOLEAN DEFAULT false
          )
        `);

        // 创建索引
        await db.query(`
          CREATE INDEX IF NOT EXISTS idx_refresh_tokens_user_id 
          ON refresh_tokens(user_id)
        `);

        await db.query(`
          CREATE INDEX IF NOT EXISTS idx_refresh_tokens_expires_at 
          ON refresh_tokens(expires_at)
        `);

        await db.query(`
          CREATE INDEX IF NOT EXISTS idx_refresh_tokens_token_hash 
          ON refresh_tokens(token_hash)
        `);

        console.log('✅ Created refresh_tokens table');
      },
      down: async () => {
        await db.query('DROP TABLE IF EXISTS refresh_tokens CASCADE');
        console.log('✅ Dropped refresh_tokens table');
      }
    },
    {
      version: 4,
      name: 'create_migrations_table',
      up: async () => {
        await db.query(`
          CREATE TABLE IF NOT EXISTS migrations (
            version INTEGER PRIMARY KEY,
            name VARCHAR(255) NOT NULL,
            executed_at TIMESTAMP WITH TIME ZONE DEFAULT CURRENT_TIMESTAMP
          )
        `);
        console.log('✅ Created migrations table');
      },
      down: async () => {
        await db.query('DROP TABLE IF EXISTS migrations CASCADE');
        console.log('✅ Dropped migrations table');
      }
    },
    {
      version: 5,
<<<<<<< HEAD
      name: 'create_tasks_table',
      up: async () => {
        await db.query(`
          CREATE TABLE IF NOT EXISTS tasks (
            id VARCHAR(255) PRIMARY KEY,
            user_id VARCHAR(255) NOT NULL REFERENCES users(id) ON DELETE CASCADE,
            title VARCHAR(255) NOT NULL,
            content TEXT NOT NULL,
            status VARCHAR(50) NOT NULL DEFAULT 'created' CHECK (status IN ('created', 'in_progress', 'completed', 'failed')),
            mcp_workflow JSONB, -- 存储MCP工作流配置
            result JSONB, -- 存储任务执行结果
            created_at TIMESTAMP WITH TIME ZONE DEFAULT CURRENT_TIMESTAMP,
            updated_at TIMESTAMP WITH TIME ZONE DEFAULT CURRENT_TIMESTAMP,
            completed_at TIMESTAMP WITH TIME ZONE
          )
=======
      name: 'add_user_membership_fields',
      up: async () => {
        await db.query(`
          ALTER TABLE users 
          ADD COLUMN IF NOT EXISTS membership_type VARCHAR(10) CHECK (membership_type IN ('plus', 'pro')),
          ADD COLUMN IF NOT EXISTS subscription_type VARCHAR(10) CHECK (subscription_type IN ('monthly', 'yearly')),
          ADD COLUMN IF NOT EXISTS membership_expires_at TIMESTAMP WITH TIME ZONE
>>>>>>> d84511e4
        `);

        // 创建索引
        await db.query(`
<<<<<<< HEAD
          CREATE INDEX IF NOT EXISTS idx_tasks_user_id 
          ON tasks(user_id)
        `);

        await db.query(`
          CREATE INDEX IF NOT EXISTS idx_tasks_status 
          ON tasks(status)
        `);

        await db.query(`
          CREATE INDEX IF NOT EXISTS idx_tasks_created_at 
          ON tasks(created_at)
        `);

        console.log('✅ Created tasks table');
      },
      down: async () => {
        await db.query('DROP TABLE IF EXISTS tasks CASCADE');
        console.log('✅ Dropped tasks table');
=======
          CREATE INDEX IF NOT EXISTS idx_users_membership_type 
          ON users(membership_type) 
          WHERE membership_type IS NOT NULL
        `);

        await db.query(`
          CREATE INDEX IF NOT EXISTS idx_users_membership_expires_at 
          ON users(membership_expires_at) 
          WHERE membership_expires_at IS NOT NULL
        `);

        console.log('✅ Added membership fields to users table');
      },
      down: async () => {
        await db.query(`
          ALTER TABLE users 
          DROP COLUMN IF EXISTS membership_type,
          DROP COLUMN IF EXISTS subscription_type,
          DROP COLUMN IF EXISTS membership_expires_at
        `);
        console.log('✅ Removed membership fields from users table');
>>>>>>> d84511e4
      }
    },
    {
      version: 6,
<<<<<<< HEAD
      name: 'create_task_steps_table',
      up: async () => {
        await db.query(`
          CREATE TABLE IF NOT EXISTS task_steps (
            id VARCHAR(255) PRIMARY KEY,
            task_id VARCHAR(255) NOT NULL REFERENCES tasks(id) ON DELETE CASCADE,
            step_type VARCHAR(100) NOT NULL, -- 步骤类型，如 'analysis', 'mcp_selection', 'deliverables', 'workflow'
            title VARCHAR(255) NOT NULL, -- 步骤标题
            content TEXT, -- 步骤内容
            reasoning TEXT, -- LLM推理过程
            reasoning_time INTEGER, -- 推理用时（毫秒）
            order_index INTEGER NOT NULL, -- 步骤顺序
=======
      name: 'create_payments_table',
      up: async () => {
        await db.query(`
          CREATE TABLE IF NOT EXISTS payments (
            id VARCHAR(255) PRIMARY KEY,
            user_id VARCHAR(255) NOT NULL REFERENCES users(id) ON DELETE CASCADE,
            charge_id VARCHAR(255) NOT NULL UNIQUE,
            membership_type VARCHAR(10) NOT NULL CHECK (membership_type IN ('plus', 'pro')),
            subscription_type VARCHAR(10) NOT NULL CHECK (subscription_type IN ('monthly', 'yearly')),
            amount VARCHAR(50) NOT NULL,
            currency VARCHAR(10) NOT NULL CHECK (currency IN ('USDT', 'USDC')),
            status VARCHAR(20) NOT NULL CHECK (status IN ('pending', 'confirmed', 'failed', 'expired', 'resolved')),
            expires_at TIMESTAMP WITH TIME ZONE,
            confirmed_at TIMESTAMP WITH TIME ZONE,
>>>>>>> d84511e4
            created_at TIMESTAMP WITH TIME ZONE DEFAULT CURRENT_TIMESTAMP,
            updated_at TIMESTAMP WITH TIME ZONE DEFAULT CURRENT_TIMESTAMP
          )
        `);

        // 创建索引
        await db.query(`
<<<<<<< HEAD
          CREATE INDEX IF NOT EXISTS idx_task_steps_task_id 
          ON task_steps(task_id)
        `);

        await db.query(`
          CREATE INDEX IF NOT EXISTS idx_task_steps_order 
          ON task_steps(order_index)
        `);

        console.log('✅ Created task_steps table');
      },
      down: async () => {
        await db.query('DROP TABLE IF EXISTS task_steps CASCADE');
        console.log('✅ Dropped task_steps table');
      }
    },
    {
      version: 7,
      name: 'create_mcp_auth_table',
      up: async () => {
        await db.query(`
          CREATE TABLE IF NOT EXISTS mcp_auth (
            id VARCHAR(255) PRIMARY KEY,
            user_id VARCHAR(255) NOT NULL REFERENCES users(id) ON DELETE CASCADE,
            mcp_name VARCHAR(100) NOT NULL,
            auth_data JSONB NOT NULL DEFAULT '{}',
            is_verified BOOLEAN NOT NULL DEFAULT false,
            created_at TIMESTAMP WITH TIME ZONE DEFAULT CURRENT_TIMESTAMP,
            updated_at TIMESTAMP WITH TIME ZONE DEFAULT CURRENT_TIMESTAMP,
            UNIQUE(user_id, mcp_name)
          )
        `);

        // 创建索引
        await db.query(`
          CREATE INDEX IF NOT EXISTS idx_mcp_auth_user_id 
          ON mcp_auth(user_id)
        `);

        await db.query(`
          CREATE INDEX IF NOT EXISTS idx_mcp_auth_mcp_name 
          ON mcp_auth(mcp_name)
        `);

        console.log('✅ Created mcp_auth table');
      },
      down: async () => {
        await db.query('DROP TABLE IF EXISTS mcp_auth CASCADE');
        console.log('✅ Dropped mcp_auth table');
=======
          CREATE INDEX IF NOT EXISTS idx_payments_user_id 
          ON payments(user_id)
        `);

        await db.query(`
          CREATE INDEX IF NOT EXISTS idx_payments_charge_id 
          ON payments(charge_id)
        `);

        await db.query(`
          CREATE INDEX IF NOT EXISTS idx_payments_status 
          ON payments(status)
        `);

        await db.query(`
          CREATE INDEX IF NOT EXISTS idx_payments_created_at 
          ON payments(created_at)
        `);

        console.log('✅ Created payments table');
      },
      down: async () => {
        await db.query('DROP TABLE IF EXISTS payments CASCADE');
        console.log('✅ Dropped payments table');
>>>>>>> d84511e4
      }
    }
  ];

  async getCurrentVersion(): Promise<number> {
    try {
      // 先确保 migrations 表存在
      await db.query(`
        CREATE TABLE IF NOT EXISTS migrations (
          version INTEGER PRIMARY KEY,
          name VARCHAR(255) NOT NULL,
          executed_at TIMESTAMP WITH TIME ZONE DEFAULT CURRENT_TIMESTAMP
        )
      `);
      const result = await db.query('SELECT MAX(version) as version FROM migrations');
      return result.rows[0]?.version || 0;
    } catch (error) {
      return 0;
    }
  }

  async runMigrations(): Promise<void> {
    console.log('🚀 Starting database migrations...');
    
    const currentVersion = await this.getCurrentVersion();
    console.log(`📊 Current database version: ${currentVersion}`);
    
    const pendingMigrations = this.migrations.filter(m => m.version > currentVersion);
    
    if (pendingMigrations.length === 0) {
      console.log('✅ Database is up to date');
      return;
    }

    console.log(`📝 Found ${pendingMigrations.length} pending migrations`);

    for (const migration of pendingMigrations) {
      console.log(`⏳ Running migration ${migration.version}: ${migration.name}`);
      
      try {
        await migration.up();
        
        // 记录迁移
        await db.query(
          'INSERT INTO migrations (version, name) VALUES ($1, $2) ON CONFLICT (version) DO NOTHING',
          [migration.version, migration.name]
        );
        
        console.log(`✅ Migration ${migration.version} completed`);
      } catch (error) {
        console.error(`❌ Migration ${migration.version} failed:`, error);
        throw error;
      }
    }

    console.log('🎉 All migrations completed successfully!');
  }

  async rollback(targetVersion: number): Promise<void> {
    console.log(`🔄 Rolling back to version ${targetVersion}...`);
    
    const currentVersion = await this.getCurrentVersion();
    
    if (targetVersion >= currentVersion) {
      console.log('✅ Already at or below target version');
      return;
    }

    const migrationsToRollback = this.migrations
      .filter(m => m.version > targetVersion && m.version <= currentVersion)
      .sort((a, b) => b.version - a.version); // 降序，从高版本开始回滚

    for (const migration of migrationsToRollback) {
      console.log(`⏳ Rolling back migration ${migration.version}: ${migration.name}`);
      
      try {
        await migration.down();
        
        // 删除迁移记录
        await db.query('DELETE FROM migrations WHERE version = $1', [migration.version]);
        
        console.log(`✅ Migration ${migration.version} rolled back`);
      } catch (error) {
        console.error(`❌ Rollback of migration ${migration.version} failed:`, error);
        throw error;
      }
    }

    console.log('🎉 Rollback completed successfully!');
  }
}

export const migrationService = new MigrationService();

// 如果直接运行此脚本
if (import.meta.url === `file://${process.argv[1]}`) {
  const command = process.argv[2];
  const version = process.argv[3] ? parseInt(process.argv[3]) : undefined;

  switch (command) {
    case 'up':
      migrationService.runMigrations()
        .then(() => process.exit(0))
        .catch((error) => {
          console.error('Migration failed:', error);
          process.exit(1);
        });
      break;
    
    case 'down':
      if (version === undefined) {
        console.error('Please specify target version for rollback');
        process.exit(1);
      }
      migrationService.rollback(version)
        .then(() => process.exit(0))
        .catch((error) => {
          console.error('Rollback failed:', error);
          process.exit(1);
        });
      break;
    
    default:
      console.log('Usage: npm run migrate [up|down] [version]');
      console.log('  up: Run pending migrations');
      console.log('  down <version>: Rollback to specific version');
      process.exit(1);
  }
} <|MERGE_RESOLUTION|>--- conflicted
+++ resolved
@@ -161,23 +161,6 @@
     },
     {
       version: 5,
-<<<<<<< HEAD
-      name: 'create_tasks_table',
-      up: async () => {
-        await db.query(`
-          CREATE TABLE IF NOT EXISTS tasks (
-            id VARCHAR(255) PRIMARY KEY,
-            user_id VARCHAR(255) NOT NULL REFERENCES users(id) ON DELETE CASCADE,
-            title VARCHAR(255) NOT NULL,
-            content TEXT NOT NULL,
-            status VARCHAR(50) NOT NULL DEFAULT 'created' CHECK (status IN ('created', 'in_progress', 'completed', 'failed')),
-            mcp_workflow JSONB, -- 存储MCP工作流配置
-            result JSONB, -- 存储任务执行结果
-            created_at TIMESTAMP WITH TIME ZONE DEFAULT CURRENT_TIMESTAMP,
-            updated_at TIMESTAMP WITH TIME ZONE DEFAULT CURRENT_TIMESTAMP,
-            completed_at TIMESTAMP WITH TIME ZONE
-          )
-=======
       name: 'add_user_membership_fields',
       up: async () => {
         await db.query(`
@@ -185,32 +168,10 @@
           ADD COLUMN IF NOT EXISTS membership_type VARCHAR(10) CHECK (membership_type IN ('plus', 'pro')),
           ADD COLUMN IF NOT EXISTS subscription_type VARCHAR(10) CHECK (subscription_type IN ('monthly', 'yearly')),
           ADD COLUMN IF NOT EXISTS membership_expires_at TIMESTAMP WITH TIME ZONE
->>>>>>> d84511e4
-        `);
-
-        // 创建索引
-        await db.query(`
-<<<<<<< HEAD
-          CREATE INDEX IF NOT EXISTS idx_tasks_user_id 
-          ON tasks(user_id)
-        `);
-
-        await db.query(`
-          CREATE INDEX IF NOT EXISTS idx_tasks_status 
-          ON tasks(status)
-        `);
-
-        await db.query(`
-          CREATE INDEX IF NOT EXISTS idx_tasks_created_at 
-          ON tasks(created_at)
-        `);
-
-        console.log('✅ Created tasks table');
-      },
-      down: async () => {
-        await db.query('DROP TABLE IF EXISTS tasks CASCADE');
-        console.log('✅ Dropped tasks table');
-=======
+        `);
+
+        // 创建索引
+        await db.query(`
           CREATE INDEX IF NOT EXISTS idx_users_membership_type 
           ON users(membership_type) 
           WHERE membership_type IS NOT NULL
@@ -232,25 +193,10 @@
           DROP COLUMN IF EXISTS membership_expires_at
         `);
         console.log('✅ Removed membership fields from users table');
->>>>>>> d84511e4
       }
     },
     {
       version: 6,
-<<<<<<< HEAD
-      name: 'create_task_steps_table',
-      up: async () => {
-        await db.query(`
-          CREATE TABLE IF NOT EXISTS task_steps (
-            id VARCHAR(255) PRIMARY KEY,
-            task_id VARCHAR(255) NOT NULL REFERENCES tasks(id) ON DELETE CASCADE,
-            step_type VARCHAR(100) NOT NULL, -- 步骤类型，如 'analysis', 'mcp_selection', 'deliverables', 'workflow'
-            title VARCHAR(255) NOT NULL, -- 步骤标题
-            content TEXT, -- 步骤内容
-            reasoning TEXT, -- LLM推理过程
-            reasoning_time INTEGER, -- 推理用时（毫秒）
-            order_index INTEGER NOT NULL, -- 步骤顺序
-=======
       name: 'create_payments_table',
       up: async () => {
         await db.query(`
@@ -265,7 +211,6 @@
             status VARCHAR(20) NOT NULL CHECK (status IN ('pending', 'confirmed', 'failed', 'expired', 'resolved')),
             expires_at TIMESTAMP WITH TIME ZONE,
             confirmed_at TIMESTAMP WITH TIME ZONE,
->>>>>>> d84511e4
             created_at TIMESTAMP WITH TIME ZONE DEFAULT CURRENT_TIMESTAMP,
             updated_at TIMESTAMP WITH TIME ZONE DEFAULT CURRENT_TIMESTAMP
           )
@@ -273,7 +218,95 @@
 
         // 创建索引
         await db.query(`
-<<<<<<< HEAD
+          CREATE INDEX IF NOT EXISTS idx_payments_user_id 
+          ON payments(user_id)
+        `);
+
+        await db.query(`
+          CREATE INDEX IF NOT EXISTS idx_payments_charge_id 
+          ON payments(charge_id)
+        `);
+
+        await db.query(`
+          CREATE INDEX IF NOT EXISTS idx_payments_status 
+          ON payments(status)
+        `);
+
+        await db.query(`
+          CREATE INDEX IF NOT EXISTS idx_payments_created_at 
+          ON payments(created_at)
+        `);
+
+        console.log('✅ Created payments table');
+      },
+      down: async () => {
+        await db.query('DROP TABLE IF EXISTS payments CASCADE');
+        console.log('✅ Dropped payments table');
+      }
+    },
+    {
+      version: 7,
+      name: 'create_tasks_table',
+      up: async () => {
+        await db.query(`
+          CREATE TABLE IF NOT EXISTS tasks (
+            id VARCHAR(255) PRIMARY KEY,
+            user_id VARCHAR(255) NOT NULL REFERENCES users(id) ON DELETE CASCADE,
+            title VARCHAR(255) NOT NULL,
+            content TEXT NOT NULL,
+            status VARCHAR(50) NOT NULL DEFAULT 'created' CHECK (status IN ('created', 'in_progress', 'completed', 'failed')),
+            mcp_workflow JSONB, -- 存储MCP工作流配置
+            result JSONB, -- 存储任务执行结果
+            created_at TIMESTAMP WITH TIME ZONE DEFAULT CURRENT_TIMESTAMP,
+            updated_at TIMESTAMP WITH TIME ZONE DEFAULT CURRENT_TIMESTAMP,
+            completed_at TIMESTAMP WITH TIME ZONE
+          )
+        `);
+
+        // 创建索引
+        await db.query(`
+          CREATE INDEX IF NOT EXISTS idx_tasks_user_id 
+          ON tasks(user_id)
+        `);
+
+        await db.query(`
+          CREATE INDEX IF NOT EXISTS idx_tasks_status 
+          ON tasks(status)
+        `);
+
+        await db.query(`
+          CREATE INDEX IF NOT EXISTS idx_tasks_created_at 
+          ON tasks(created_at)
+        `);
+
+        console.log('✅ Created tasks table');
+      },
+      down: async () => {
+        await db.query('DROP TABLE IF EXISTS tasks CASCADE');
+        console.log('✅ Dropped tasks table');
+      }
+    },
+    {
+      version: 8,
+      name: 'create_task_steps_table',
+      up: async () => {
+        await db.query(`
+          CREATE TABLE IF NOT EXISTS task_steps (
+            id VARCHAR(255) PRIMARY KEY,
+            task_id VARCHAR(255) NOT NULL REFERENCES tasks(id) ON DELETE CASCADE,
+            step_type VARCHAR(100) NOT NULL, -- 步骤类型，如 'analysis', 'mcp_selection', 'deliverables', 'workflow'
+            title VARCHAR(255) NOT NULL, -- 步骤标题
+            content TEXT, -- 步骤内容
+            reasoning TEXT, -- LLM推理过程
+            reasoning_time INTEGER, -- 推理用时（毫秒）
+            order_index INTEGER NOT NULL, -- 步骤顺序
+            created_at TIMESTAMP WITH TIME ZONE DEFAULT CURRENT_TIMESTAMP,
+            updated_at TIMESTAMP WITH TIME ZONE DEFAULT CURRENT_TIMESTAMP
+          )
+        `);
+
+        // 创建索引
+        await db.query(`
           CREATE INDEX IF NOT EXISTS idx_task_steps_task_id 
           ON task_steps(task_id)
         `);
@@ -291,7 +324,7 @@
       }
     },
     {
-      version: 7,
+      version: 9,
       name: 'create_mcp_auth_table',
       up: async () => {
         await db.query(`
@@ -323,32 +356,6 @@
       down: async () => {
         await db.query('DROP TABLE IF EXISTS mcp_auth CASCADE');
         console.log('✅ Dropped mcp_auth table');
-=======
-          CREATE INDEX IF NOT EXISTS idx_payments_user_id 
-          ON payments(user_id)
-        `);
-
-        await db.query(`
-          CREATE INDEX IF NOT EXISTS idx_payments_charge_id 
-          ON payments(charge_id)
-        `);
-
-        await db.query(`
-          CREATE INDEX IF NOT EXISTS idx_payments_status 
-          ON payments(status)
-        `);
-
-        await db.query(`
-          CREATE INDEX IF NOT EXISTS idx_payments_created_at 
-          ON payments(created_at)
-        `);
-
-        console.log('✅ Created payments table');
-      },
-      down: async () => {
-        await db.query('DROP TABLE IF EXISTS payments CASCADE');
-        console.log('✅ Dropped payments table');
->>>>>>> d84511e4
       }
     }
   ];
