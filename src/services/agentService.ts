--- conflicted
+++ resolved
@@ -845,104 +845,6 @@
   }
 
   /**
-<<<<<<< HEAD
-   * 添加收藏
-   */
-  async addFavorite(userId: string, agentId: string): Promise<FavoriteAgentResponse> {
-    try {
-      // 检查Agent是否存在且为公开状态
-      const agent = await agentDao.getAgentById(agentId);
-      if (!agent) {
-        throw new Error('Agent不存在');
-      }
-      
-      if (agent.status !== 'public') {
-        throw new Error('只能收藏公开的Agent');
-      }
-      
-      // 检查是否已收藏
-      const isFavorited = await agentDao.isFavorited(userId, agentId);
-      if (isFavorited) {
-        return {
-          success: true,
-          message: '已经收藏过此Agent',
-          agentId,
-          isFavorited: true
-        };
-      }
-      
-      // 添加收藏
-      await agentDao.addFavorite(userId, agentId);
-      
-      return {
-        success: true,
-        message: '收藏成功',
-        agentId,
-        isFavorited: true
-      };
-    } catch (error) {
-      logger.error('添加收藏失败:', error);
-      throw error;
-    }
-  }
-
-  /**
-   * 取消收藏
-   */
-  async removeFavorite(userId: string, agentId: string): Promise<FavoriteAgentResponse> {
-    try {
-      // 检查Agent是否存在
-      const agent = await agentDao.getAgentById(agentId);
-      if (!agent) {
-        throw new Error('Agent不存在');
-      }
-      
-      // 取消收藏
-      const success = await agentDao.removeFavorite(userId, agentId);
-      
-      if (!success) {
-        return {
-          success: true,
-          message: '您还没有收藏此Agent',
-          agentId,
-          isFavorited: false
-        };
-      }
-      
-      return {
-        success: true,
-        message: '取消收藏成功',
-        agentId,
-        isFavorited: false
-      };
-    } catch (error) {
-      logger.error('取消收藏失败:', error);
-      throw error;
-    }
-  }
-
-  /**
-   * 检查收藏状态
-   */
-  async checkFavoriteStatus(userId: string, agentId: string): Promise<boolean> {
-    try {
-      return await agentDao.isFavorited(userId, agentId);
-    } catch (error) {
-      logger.error('检查收藏状态失败:', error);
-      throw error;
-    }
-  }
-
-  /**
-   * 获取用户收藏的Agent列表
-   */
-  async getFavoriteAgents(userId: string, offset: number = 0, limit: number = 20): Promise<{ agents: Agent[]; total: number }> {
-    try {
-      return await agentDao.getFavoriteAgents(userId, offset, limit);
-    } catch (error) {
-      logger.error('获取收藏Agent列表失败:', error);
-      throw error;
-=======
    * 处理Agent试用会话中的消息
    */
   async handleAgentTrialMessage(conversationId: string, content: string, agent: Agent, userId: string): Promise<void> {
@@ -1075,7 +977,106 @@
     } catch (error) {
       logger.error('Chat with agent failed:', error);
       return `Hello! I'm ${agent.name}. I'd be happy to help you. Could you tell me more about what you need assistance with?`;
->>>>>>> 56c2711a
+    }
+  }
+
+  /**
+   * 添加收藏
+   */
+  async addFavorite(userId: string, agentId: string): Promise<FavoriteAgentResponse> {
+    try {
+      // 检查Agent是否存在且为公开状态
+      const agent = await agentDao.getAgentById(agentId);
+      if (!agent) {
+        throw new Error('Agent不存在');
+      }
+      
+      if (agent.status !== 'public') {
+        throw new Error('只能收藏公开的Agent');
+      }
+      
+      // 检查是否已收藏
+      const isFavorited = await agentDao.isFavorited(userId, agentId);
+      if (isFavorited) {
+        return {
+          success: true,
+          message: '已经收藏过此Agent',
+          agentId,
+          isFavorited: true
+        };
+      }
+      
+      // 添加收藏
+      await agentDao.addFavorite(userId, agentId);
+      
+      return {
+        success: true,
+        message: '收藏成功',
+        agentId,
+        isFavorited: true
+      };
+    } catch (error) {
+      logger.error('添加收藏失败:', error);
+      throw error;
+    }
+  }
+
+  /**
+   * 取消收藏
+   */
+  async removeFavorite(userId: string, agentId: string): Promise<FavoriteAgentResponse> {
+    try {
+      // 检查Agent是否存在
+      const agent = await agentDao.getAgentById(agentId);
+      if (!agent) {
+        throw new Error('Agent不存在');
+      }
+      
+      // 取消收藏
+      const success = await agentDao.removeFavorite(userId, agentId);
+      
+      if (!success) {
+        return {
+          success: true,
+          message: '您还没有收藏此Agent',
+          agentId,
+          isFavorited: false
+        };
+      }
+      
+      return {
+        success: true,
+        message: '取消收藏成功',
+        agentId,
+        isFavorited: false
+      };
+    } catch (error) {
+      logger.error('取消收藏失败:', error);
+      throw error;
+    }
+  }
+
+  /**
+   * 检查收藏状态
+   */
+  async checkFavoriteStatus(userId: string, agentId: string): Promise<boolean> {
+    try {
+      return await agentDao.isFavorited(userId, agentId);
+    } catch (error) {
+      logger.error('检查收藏状态失败:', error);
+      throw error;
+    }
+  }
+
+  /**
+   * 获取用户收藏的Agent列表
+   */
+  async getFavoriteAgents(userId: string, offset: number = 0, limit: number = 20): Promise<{ agents: Agent[]; total: number }> {
+    try {
+      return await agentDao.getFavoriteAgents(userId, offset, limit);
+    } catch (error) {
+      logger.error('获取收藏Agent列表失败:', error);
+      throw error;
     }
   }
 }
