import { ChatOpenAI } from '@langchain/openai';
import { SystemMessage, HumanMessage } from '@langchain/core/messages';
import { logger } from '../utils/logger.js';
import { agentDao } from '../dao/agentDao.js';
import { 
  Agent, 
  CreateAgentRequest, 
  UpdateAgentRequest, 
  GetAgentsQuery, 
  GenerateAgentNameRequest, 
  GenerateAgentDescriptionRequest,
  AgentNameValidation,
  AgentDescriptionValidation,
  AgentStats,
  AgentMarketplaceQuery,
  AgentUsage,
  TryAgentRequest,
  TryAgentResponse,
  MCPAuthCheckResult,
  AgentFavorite,
  FavoriteAgentRequest,
  FavoriteAgentResponse
} from '../models/agent.js';
import { getTaskService } from './taskService.js';
import { MCPAuthService } from './mcpAuthService.js';
import { getConversationService } from './conversationService.js';
import { messageDao } from '../dao/messageDao.js';
import { conversationDao } from '../dao/conversationDao.js';
import { MessageType, MessageIntent } from '../models/conversation.js';
import { v4 as uuidv4 } from 'uuid';
import { userService } from './auth/userService.js';
import { generateAgentAvatarUrl, generateAvatarSeed, getRecommendedAvatarStyle } from '../utils/avatarGenerator.js';
import { TaskExecutorService } from './taskExecutorService.js';

export class AgentService {
  private llm: ChatOpenAI;
  private mcpAuthService: MCPAuthService;
  private taskExecutorService?: TaskExecutorService;

  constructor(taskExecutorService?: TaskExecutorService) {
    this.llm = new ChatOpenAI({
      modelName: 'gpt-3.5-turbo',
      temperature: 0.7,
      maxTokens: 1000,
      streaming: false,
    });
    this.mcpAuthService = new MCPAuthService();
    this.taskExecutorService = taskExecutorService;
  }

  /**
   * Create Agent
   */
  async createAgent(request: CreateAgentRequest): Promise<Agent> {
    try {
      // Validate Agent name
      const nameValidation = await this.validateAgentName(request.name, request.userId);
      if (!nameValidation.isValid) {
        throw new Error(nameValidation.error);
      }

      // Validate Agent description
      const descriptionValidation = this.validateAgentDescription(request.description);
      if (!descriptionValidation.isValid) {
        throw new Error(descriptionValidation.error);
      }

      // Get user info, sync username and avatar
      if (!request.username || !request.avatar) {
        const user = await userService.getUserById(request.userId);
        if (user) {
          request.username = request.username || user.username;
          request.avatar = request.avatar || user.avatar;
        }
      }

      // Auto-generate Agent avatar (if not provided)
      if (!request.agentAvatar) {
        // Extract categories for choosing appropriate avatar style
        let categories = request.categories;
        if (!categories && request.mcpWorkflow) {
          categories = this.extractCategoriesFromMCPs(request.mcpWorkflow);
        }
        
        // Choose avatar style based on categories
        const avatarStyle = getRecommendedAvatarStyle(categories);
        
        // Generate avatar seed value
        const avatarSeed = generateAvatarSeed(request.name);
        
        // Generate avatar URL
        request.agentAvatar = generateAgentAvatarUrl(avatarSeed, avatarStyle);
        
        logger.info(`Generated avatar for Agent: ${request.name} -> ${request.agentAvatar}`);
      }

      // If there's a task ID, check if task exists and belongs to the user
      if (request.taskId) {
        const task = await getTaskService().getTaskById(request.taskId);
        if (!task || task.userId !== request.userId) {
          throw new Error('Task not found or access denied');
        }

        // If no workflow provided, get from task
        if (!request.mcpWorkflow && task.mcpWorkflow) {
          request.mcpWorkflow = task.mcpWorkflow;
        }

        // Add metadata
        if (!request.metadata) {
          request.metadata = {};
        }
        request.metadata.originalTaskTitle = task.title;
        request.metadata.originalTaskContent = task.content;
      }

      // If no categories provided, extract from mcpWorkflow
      if (!request.categories && request.mcpWorkflow) {
        request.categories = this.extractCategoriesFromMCPs(request.mcpWorkflow);
      } else if (!request.categories) {
        request.categories = ['General'];
      }

      const agent = await agentDao.createAgent(request);
      logger.info(`Agent created successfully: ${agent.id} (${agent.name})`);
      
      return agent;
    } catch (error) {
      logger.error('Failed to create Agent:', error);
      throw error;
    }
  }

  /**
   * Update Agent
   */
  async updateAgent(agentId: string, userId: string, request: UpdateAgentRequest): Promise<Agent> {
    try {
      // Check if Agent exists and belongs to the user
      const existingAgent = await agentDao.getAgentById(agentId);
      if (!existingAgent || existingAgent.userId !== userId) {
        throw new Error('Agent not found or access denied');
      }

      // Validate Agent name (if name was updated)
      if (request.name !== undefined) {
        const nameValidation = await this.validateAgentName(request.name, userId, agentId);
        if (!nameValidation.isValid) {
          throw new Error(nameValidation.error);
        }
      }

      // Validate Agent description (if description was updated)
      if (request.description !== undefined) {
        const descriptionValidation = this.validateAgentDescription(request.description);
        if (!descriptionValidation.isValid) {
          throw new Error(descriptionValidation.error);
        }
      }

      const updatedAgent = await agentDao.updateAgent(agentId, request);
      if (!updatedAgent) {
        throw new Error('Failed to update Agent');
      }

      logger.info(`Agent updated successfully: ${agentId} (${updatedAgent.name})`);
      return updatedAgent;
    } catch (error) {
      logger.error(`Failed to update Agent [ID: ${agentId}]:`, error);
      throw error;
    }
  }

  /**
   * Delete Agent
   */
  async deleteAgent(agentId: string, userId: string): Promise<void> {
    try {
      // Check if Agent exists and belongs to the user
      const existingAgent = await agentDao.getAgentById(agentId);
      if (!existingAgent || existingAgent.userId !== userId) {
        throw new Error('Agent not found or access denied');
      }

      const success = await agentDao.deleteAgent(agentId);
      if (!success) {
        throw new Error('Failed to delete Agent');
      }

      logger.info(`Agent deleted successfully: ${agentId}`);
    } catch (error) {
      logger.error(`Failed to delete Agent [ID: ${agentId}]:`, error);
      throw error;
    }
  }

  /**
   * Get Agent Details
   */
  async getAgentById(agentId: string, userId?: string): Promise<Agent> {
    try {
      const agent = await agentDao.getAgentById(agentId);
      if (!agent) {
        throw new Error('Agent not found');
      }

      // If it's a private Agent, check permissions
      if (agent.status === 'private' && agent.userId !== userId) {
        throw new Error('Access denied for private Agent');
      }

      return agent;
    } catch (error) {
      logger.error(`Failed to get Agent details [ID: ${agentId}]:`, error);
      throw error;
    }
  }

  /**
   * Get Agent List
   */
  async getAgents(query: GetAgentsQuery): Promise<{ agents: Agent[]; total: number }> {
    try {
      return await agentDao.getAgents(query);
    } catch (error) {
      logger.error('Failed to get Agent list:', error);
      throw error;
    }
  }

  /**
   * Get Agent Marketplace Data
   */
  async getAgentMarketplace(query: AgentMarketplaceQuery): Promise<{ agents: Agent[]; total: number }> {
    try {
      return await agentDao.getAgentMarketplace(query);
    } catch (error) {
      logger.error('Failed to get Agent marketplace data:', error);
      throw error;
    }
  }

  /**
<<<<<<< HEAD
   * Get Agent Statistics
=======
   * 获取所有分类及其数量统计
   */
  async getAllCategories(): Promise<Array<{ name: string; count: number }>> {
    try {
      return await agentDao.getAllCategories();
    } catch (error) {
      logger.error('获取所有分类失败:', error);
      throw error;
    }
  }

  /**
   * 获取Agent统计信息
>>>>>>> 8ef2b315
   */
  async getAgentStats(userId?: string): Promise<AgentStats> {
    try {
      return await agentDao.getAgentStats(userId);
    } catch (error) {
      logger.error('Failed to get Agent statistics:', error);
      throw error;
    }
  }

  /**
   * Record Agent Usage
   */
  async recordAgentUsage(agentId: string, userId: string, taskId?: string, conversationId?: string, executionResult?: any): Promise<AgentUsage> {
    try {
      // Check if Agent exists
      const agent = await agentDao.getAgentById(agentId);
      if (!agent) {
        throw new Error('Agent not found');
      }

      // If it's a private Agent, check permissions
      if (agent.status === 'private' && agent.userId !== userId) {
        throw new Error('No permission to use private Agent');
      }

      return await agentDao.recordAgentUsage(agentId, userId, taskId, conversationId, executionResult);
    } catch (error) {
      logger.error('Failed to record Agent usage:', error);
      throw error;
    }
  }

  /**
   * Get Agents by Task ID
   */
  async getAgentsByTaskId(taskId: string): Promise<Agent[]> {
    try {
      return await agentDao.getAgentsByTaskId(taskId);
    } catch (error) {
      logger.error(`Failed to get Agents by task ID [TaskID: ${taskId}]:`, error);
      throw error;
    }
  }

  /**
   * Auto-generate Agent Name
   */
  async generateAgentName(request: GenerateAgentNameRequest): Promise<string> {
    try {
      const mcpNames = request.mcpWorkflow?.mcps?.map(mcp => mcp.name).join(', ') || 'None';
      const workflowActions = request.mcpWorkflow?.workflow?.map(step => step.action).join(', ') || 'None';
      
      const systemPrompt = `You are a professional Agent naming expert. You need to generate a concise, professional name for an AI Agent based on task information.

Naming rules:
- Only use letters (A-Z), numbers (0-9), and underscores (_)
- Maximum 50 characters
- Name should be concise and clear, reflecting the Agent's functionality
- Avoid overly generic names
- Use English only

Task information:
- Task title: ${request.taskTitle}
- Task content: ${request.taskContent}
- MCP tools used: ${mcpNames}
- Workflow actions: ${workflowActions}

Please generate a suitable name for this Agent. Return only the name itself, no other explanation.`;

      const response = await this.llm.invoke([
        new SystemMessage(systemPrompt),
        new HumanMessage('Please generate an Agent name')
      ]);

      let generatedName = response.content.toString().trim();
      
      // Clean the generated name to ensure it meets the rules
      generatedName = generatedName.replace(/[^A-Za-z0-9_]/g, '_');
      
      // Ensure length does not exceed 50 characters
      if (generatedName.length > 50) {
        generatedName = generatedName.substring(0, 50);
      }

      // If name is empty or only underscores, provide default name
      if (!generatedName || generatedName.replace(/_/g, '').length === 0) {
        generatedName = 'Custom_Agent_' + Date.now();
      }

      logger.info(`Auto-generated Agent name: ${generatedName}`);
      return generatedName;
    } catch (error) {
      logger.error('Failed to generate Agent name:', error);
      // Return default name
      return 'Custom_Agent_' + Date.now();
    }
  }

  /**
   * Auto-generate Agent Description
   */
  async generateAgentDescription(request: GenerateAgentDescriptionRequest): Promise<string> {
    try {
      const mcpNames = request.mcpWorkflow?.mcps?.map(mcp => mcp.name).join(', ') || 'None';
      const workflowActions = request.mcpWorkflow?.workflow?.map(step => step.action).join(', ') || 'None';
      
      const systemPrompt = `You are a professional Agent description generation expert. You need to generate an attractive description for an AI Agent based on task information.

Description rules:
- Maximum 280 characters
- Description should be concise and clear, highlighting the Agent's core functionality and value
- Use English, language should be professional and easy to understand
- Avoid overly technical terms
- Focus on what problems the Agent can solve or what services it provides

Agent information:
- Agent name: ${request.name}
- Original task title: ${request.taskTitle}
- Original task content: ${request.taskContent}
- MCP tools used: ${mcpNames}
- Workflow actions: ${workflowActions}

Please generate a suitable description for this Agent. Return only the description itself, no other explanation.`;

      const response = await this.llm.invoke([
        new SystemMessage(systemPrompt),
        new HumanMessage('Please generate an Agent description')
      ]);

      let generatedDescription = response.content.toString().trim();
      
      // Ensure length does not exceed 280 characters
      if (generatedDescription.length > 280) {
        generatedDescription = generatedDescription.substring(0, 280);
      }

      // If description is empty, provide default description
      if (!generatedDescription) {
        generatedDescription = 'This is an intelligent Agent that can help you complete various tasks.';
      }

      logger.info(`Auto-generated Agent description: ${generatedDescription}`);
      return generatedDescription;
    } catch (error) {
      logger.error('Failed to generate Agent description:', error);
      // Return default description
      return 'This is an intelligent Agent that can help you complete various tasks.';
    }
  }

  /**
   * Auto-generate Agent Related Questions
   */
  async generateRelatedQuestions(taskTitle: string, taskContent: string, mcpWorkflow?: Agent['mcpWorkflow']): Promise<string[]> {
    try {
      const mcpNames = mcpWorkflow?.mcps?.map(mcp => `${mcp.name} (${mcp.description})`).join(', ') || 'None';
      const workflowActions = mcpWorkflow?.workflow?.map(step => step.action).join(', ') || 'None';
      
      const systemPrompt = `You are a professional product manager skilled at designing user guidance questions to help users understand product functionality.

You need to generate 3 related questions for an AI Agent to help users better understand this Agent's purpose and functionality.

IMPORTANT: Generate questions as ACTION REQUESTS, not as general inquiries. Users should be able to click on these questions to directly execute tasks with the Agent.

Question requirements:
- Each question should be between 20-100 characters
- Write as action requests or task descriptions (e.g., "Help me analyze...", "Show me how to...", "Create a report about...")
- Avoid question words like "What", "How", "When", "Why"
- Use imperative or request tone that implies task execution
- Reflect the Agent's specific functionality and use cases
- Guide users to directly use the Agent's capabilities
- Avoid overly technical expressions
- Use English only

Agent information:
- Task title: ${taskTitle}
- Task content: ${taskContent}
- MCP tools used: ${mcpNames}
- Workflow actions: ${workflowActions}

Generate 3 task-oriented requests that users can directly execute with this Agent.
Please generate 3 questions, one per line, without numbering or other formatting, return the question text directly.`;

      const response = await this.llm.invoke([
        new SystemMessage(systemPrompt),
        new HumanMessage('Please generate 3 related task requests')
      ]);

      const questionsText = response.content.toString().trim();
      
      // Parse questions
      const questions = questionsText
        .split('\n')
        .map(q => q.trim())
        .filter(q => q.length > 0 && q.length <= 100)
        .slice(0, 3); // Ensure only 3 questions

      // If not enough questions generated, add default task-oriented questions
      while (questions.length < 3) {
        const defaultQuestions = [
          `Help me with ${taskTitle.replace(/[^\w\s]/g, '').substring(0, 30)}`,
          `Show me how to use this Agent's capabilities`,
          `Execute a task similar to ${taskTitle.replace(/[^\w\s]/g, '').substring(0, 25)}`
        ];
        
        for (const defaultQ of defaultQuestions) {
          if (questions.length < 3 && !questions.includes(defaultQ)) {
            questions.push(defaultQ);
          }
        }
      }

      logger.info(`Auto-generated Agent related task questions: ${questions.join(', ')}`);
      return questions;
    } catch (error) {
      logger.error('Failed to generate Agent related questions:', error);
      // Return default task-oriented questions
      return [
        `Help me use this Agent's capabilities`,
        `Execute a task with this Agent`,
        `Show me what this Agent can do`
      ];
    }
  }

  /**
   * Validate Agent Name
   */
  async validateAgentName(name: string, userId: string, excludeId?: string): Promise<AgentNameValidation> {
    try {
      // Check length
      if (!name || name.length === 0) {
        return { isValid: false, error: 'Agent name cannot be empty' };
      }

      if (name.length > 50) {
        return { isValid: false, error: 'Agent name must be 50 characters or less' };
      }

      // Check character rules
      const validPattern = /^[A-Za-z0-9_]+$/;
      if (!validPattern.test(name)) {
        return { isValid: false, error: 'Only letters (A-Z), numbers (0-9), and underscores (_) are allowed' };
      }

      // Check if name already exists
      const exists = await agentDao.isAgentNameExists(userId, name, excludeId);
      if (exists) {
        return { isValid: false, error: 'Agent name already exists' };
      }

      return { isValid: true };
    } catch (error) {
      logger.error('Failed to validate Agent name:', error);
      return { isValid: false, error: 'Validation failed' };
    }
  }

  /**
   * Validate Agent Description
   */
  validateAgentDescription(description: string): AgentDescriptionValidation {
    try {
      // Check length
      if (!description || description.length === 0) {
        return { isValid: false, error: 'Agent description cannot be empty' };
      }

      if (description.length > 280) {
        return { isValid: false, error: 'Agent description must be 280 characters or less' };
      }

      return { isValid: true };
    } catch (error) {
      logger.error('Failed to validate Agent description:', error);
      return { isValid: false, error: 'Validation failed' };
    }
  }

  /**
   * Publish Agent as Public
   */
  async publishAgent(agentId: string, userId: string): Promise<Agent> {
    try {
      // Check if Agent exists and belongs to the user
      const existingAgent = await agentDao.getAgentById(agentId);
      if (!existingAgent || existingAgent.userId !== userId) {
        throw new Error('Agent not found or access denied');
      }

      // Check if already public
      if (existingAgent.status === 'public') {
        return existingAgent;
      }

      // Update to public status
      const updatedAgent = await agentDao.updateAgent(agentId, { status: 'public' });
      if (!updatedAgent) {
        throw new Error('Failed to publish Agent');
      }

      logger.info(`Agent published as public: ${agentId} (${updatedAgent.name})`);
      return updatedAgent;
    } catch (error) {
      logger.error(`Failed to publish Agent [ID: ${agentId}]:`, error);
      throw error;
    }
  }

  /**
   * Make Agent Private
   */
  async makeAgentPrivate(agentId: string, userId: string): Promise<Agent> {
    try {
      // Check if Agent exists and belongs to the user
      const existingAgent = await agentDao.getAgentById(agentId);
      if (!existingAgent || existingAgent.userId !== userId) {
        throw new Error('Agent not found or access denied');
      }

      // Check if already private
      if (existingAgent.status === 'private') {
        return existingAgent;
      }

      // Update to private status
      const updatedAgent = await agentDao.updateAgent(agentId, { status: 'private' });
      if (!updatedAgent) {
        throw new Error('Failed to make Agent private');
      }

      logger.info(`Agent made private: ${agentId} (${updatedAgent.name})`);
      return updatedAgent;
    } catch (error) {
      logger.error(`Failed to make Agent private [ID: ${agentId}]:`, error);
      throw error;
    }
  }

  /**
   * Generate Agent name and description (for frontend display)
   */
  async generateAgentInfo(taskId: string, userId: string): Promise<{
    name: string;
    description: string;
  }> {
    try {
      // Get task information
      const task = await getTaskService().getTaskById(taskId);
      if (!task || task.userId !== userId) {
        throw new Error('Task not found or access denied');
      }

      // Check if task is completed
      if (task.status !== 'completed') {
        throw new Error('Task is not completed, cannot create Agent');
      }

      // Generate Agent name
      const name = await this.generateAgentName({
        taskTitle: task.title,
        taskContent: task.content,
        mcpWorkflow: task.mcpWorkflow
      });

      // Generate Agent description
      const description = await this.generateAgentDescription({
        name,
        taskTitle: task.title,
        taskContent: task.content,
        mcpWorkflow: task.mcpWorkflow
      });

      return {
        name,
        description
      };
    } catch (error) {
      logger.error(`Failed to generate Agent info [TaskID: ${taskId}]:`, error);
      throw error;
    }
  }

  /**
   * Preview Agent information created from task (user preview before saving)
   */
  async previewAgentFromTask(taskId: string, userId: string): Promise<{
    suggestedName: string;
    suggestedDescription: string;
    relatedQuestions: string[];
    taskInfo: {
      title: string;
      content: string;
      status: string;
    };
    mcpWorkflow?: any;
  }> {
    try {
      // Get task information
      const task = await getTaskService().getTaskById(taskId);
      if (!task || task.userId !== userId) {
        throw new Error('Task not found or access denied');
      }

      // Check if task is completed
      if (task.status !== 'completed') {
        throw new Error('Task is not completed, cannot create Agent');
      }

      // Generate suggested name
      const suggestedName = await this.generateAgentName({
        taskTitle: task.title,
        taskContent: task.content,
        mcpWorkflow: task.mcpWorkflow
      });

      // Generate suggested description
      const suggestedDescription = await this.generateAgentDescription({
        name: suggestedName,
        taskTitle: task.title,
        taskContent: task.content,
        mcpWorkflow: task.mcpWorkflow
      });

      // Generate related questions
      const relatedQuestions = await this.generateRelatedQuestions(
        task.title,
        task.content,
        task.mcpWorkflow
      );

      return {
        suggestedName,
        suggestedDescription,
        relatedQuestions,
        taskInfo: {
          title: task.title,
          content: task.content,
          status: task.status
        },
        mcpWorkflow: task.mcpWorkflow
      };
    } catch (error) {
      logger.error(`Failed to preview Agent info [TaskID: ${taskId}]:`, error);
      throw error;
    }
  }

  /**
   * Create Agent from completed task
   */
  async createAgentFromTask(taskId: string, userId: string, status: 'private' | 'public' = 'private', customName?: string, customDescription?: string): Promise<Agent> {
    try {
      // Get task information
      const task = await getTaskService().getTaskById(taskId);
      if (!task || task.userId !== userId) {
        throw new Error('Task not found or access denied');
      }

      // Check if task is completed
      if (task.status !== 'completed') {
        throw new Error('Task is not completed, cannot create Agent');
      }

      // Use custom name or auto-generate Agent name
      let name = customName;
      if (!name) {
        name = await this.generateAgentName({
          taskTitle: task.title,
          taskContent: task.content,
          mcpWorkflow: task.mcpWorkflow
        });
      }

      // Use custom description or auto-generate Agent description
      let description = customDescription;
      if (!description) {
        description = await this.generateAgentDescription({
          name,
          taskTitle: task.title,
          taskContent: task.content,
          mcpWorkflow: task.mcpWorkflow
        });
      }

      // Auto-generate related questions
      const relatedQuestions = await this.generateRelatedQuestions(
        task.title,
        task.content,
        task.mcpWorkflow
      );

      // Extract categories from MCP workflow
      const categories = this.extractCategoriesFromMCPs(task.mcpWorkflow);

      // Get user information for username and avatar
      const user = await userService.getUserById(userId);

      // Create Agent
      const createRequest: CreateAgentRequest = {
        userId,
        username: user?.username,
        avatar: user?.avatar,
        name,
        description,
        status,
        taskId,
        categories,
        mcpWorkflow: task.mcpWorkflow,
        metadata: {
          originalTaskTitle: task.title,
          originalTaskContent: task.content,
          deliverables: [], // TODO: can extract from task results
          executionResults: task.result, // Store task execution results
          category: categories[0] // For backward compatibility, keep single category
        },
        relatedQuestions
      };

      const agent = await this.createAgent(createRequest);
      logger.info(`Successfully created Agent from task: ${agent.id} (${agent.name}) - Status: ${status}`);
      
      return agent;
    } catch (error) {
      logger.error(`Failed to create Agent from task [TaskID: ${taskId}]:`, error);
      throw error;
    }
  }

  /**
   * Extract category list from MCP workflow
   */
  private extractCategoriesFromMCPs(mcpWorkflow?: any): string[] {
    if (!mcpWorkflow?.mcps || mcpWorkflow.mcps.length === 0) {
      return ['General'];
    }

    // Extract categories directly from MCP category field
    const categories = new Set<string>();
    
    mcpWorkflow.mcps.forEach((mcp: any) => {
      if (mcp.category) {
        categories.add(mcp.category);
      }
    });

    // If no categories extracted from category field, infer from MCP names
    if (categories.size === 0) {
      const mcpNames = mcpWorkflow.mcps.map((mcp: any) => mcp.name.toLowerCase());
      
      if (mcpNames.some((name: string) => name.includes('github'))) {
        categories.add('Development Tools');
      }
      if (mcpNames.some((name: string) => name.includes('coingecko') || name.includes('coinmarketcap'))) {
        categories.add('Market Data');
      }
      if (mcpNames.some((name: string) => name.includes('playwright') || name.includes('web'))) {
        categories.add('Automation');
      }
      if (mcpNames.some((name: string) => name.includes('x-mcp') || name.includes('twitter'))) {
        categories.add('Social');
      }
      if (mcpNames.some((name: string) => name.includes('notion'))) {
        categories.add('Productivity');
      }

      // If still no categories, add default
      if (categories.size === 0) {
        categories.add('General');
      }
    }

    return Array.from(categories);
  }

  /**
   * Check MCP authentication status for Agent workflow
   */
  private async checkAgentMCPAuth(agent: Agent, userId: string): Promise<MCPAuthCheckResult> {
    try {
      const mcpWorkflow = agent.mcpWorkflow;
      if (!mcpWorkflow?.mcps || mcpWorkflow.mcps.length === 0) {
        return {
          needsAuth: false,
          missingAuth: [],
          message: 'This Agent does not require MCP authentication'
        };
      }

      const missingAuth: Array<{
        mcpName: string;
        description: string;
        authParams?: Record<string, any>;
      }> = [];

      // Check each MCP that requires authentication
      for (const mcp of mcpWorkflow.mcps) {
        if (mcp.authRequired) {
          // Check if user has verified this MCP
          const authData = await this.mcpAuthService.getUserMCPAuth(userId, mcp.name);
          if (!authData || !authData.isVerified) {
            missingAuth.push({
              mcpName: mcp.name,
              description: mcp.description,
              authParams: mcp.authParams
            });
          }
        }
      }

      if (missingAuth.length > 0) {
        return {
          needsAuth: true,
          missingAuth,
          message: 'Please verify auth for all relevant MCP servers first.'
        };
      }

              return {
          needsAuth: false,
          missingAuth: [],
          message: 'All MCP servers have been authenticated'
        };
    } catch (error) {
      logger.error(`Failed to check Agent MCP authentication status [Agent: ${agent.id}]:`, error);
      return {
        needsAuth: true,
        missingAuth: [],
        message: 'Error occurred while checking authentication status'
      };
    }
  }

  /**
   * Start multi-turn conversation with Agent
   */
  async tryAgent(request: TryAgentRequest): Promise<TryAgentResponse> {
    try {
      const { agentId, content, userId } = request;

      // Get Agent information
      const agent = await agentDao.getAgentById(agentId);
      if (!agent) {
        return {
          success: false,
          message: 'Agent not found'
        };
      }

      // Check if Agent is public or belongs to current user
      if (agent.status === 'private' && agent.userId !== userId) {
        return {
          success: false,
          message: 'Access denied: This is a private Agent'
        };
      }

      // Check MCP authentication status
      const authCheck = await this.checkAgentMCPAuth(agent, userId);
      if (authCheck.needsAuth) {
        return {
          success: false,
          needsAuth: true,
          missingAuth: authCheck.missingAuth,
          message: authCheck.message
        };
      }

      // Create Agent trial session (use special prefix to identify Agent trial session)
      const conversationService = getConversationService();
      const conversation = await conversationService.createConversation(
        userId,
        `[AGENT:${agent.id}] Try ${agent.name}`
      );

      // Send welcome message
      const welcomeMessage = `Hello! I'm ${agent.name}. ${agent.description}\n\nYou can:\n- Chat with me about anything\n- Ask me to help with tasks related to my capabilities\n\nHow can I assist you today?`;
      
      await messageDao.createMessage({
        conversationId: conversation.id,
        content: welcomeMessage,
        type: MessageType.ASSISTANT,
        intent: MessageIntent.CHAT
      });

      // If user provided initial content, record user message
      let firstMessage: any = null;
      if (content) {
        firstMessage = await messageDao.createMessage({
          conversationId: conversation.id,
          content: content,
          type: MessageType.USER,
          intent: MessageIntent.CHAT
        });
        
        await conversationDao.incrementMessageCount(conversation.id);
      }
 
      // Record Agent usage
      await this.recordAgentUsage(agentId, userId, undefined, conversation.id);

      return {
        success: true,
        conversation: {
          id: conversation.id,
          title: conversation.title,
          agentInfo: {
            id: agent.id,
            name: agent.name,
            description: agent.description
          }
        },
        message: 'Agent trial conversation started successfully'
      };
    } catch (error) {
      logger.error(`Start Agent trial failed [Agent: ${request.agentId}]:`, error);
      return {
        success: false,
        message: error instanceof Error ? error.message : 'Failed to start Agent trial'
      };
    }
  }

  /**
   * 处理Agent试用会话中的消息
   */
  async handleAgentTrialMessage(conversationId: string, content: string, agent: Agent, userId: string): Promise<void> {
    try {
      // 使用AI分析用户意图
      const intent = await this.analyzeUserIntent(content, agent);
      
      if (intent.type === 'task') {
        // 用户想要执行任务，使用Agent的工作流
        const response = await this.executeAgentTask(content, agent, userId, conversationId);
        
        await messageDao.createMessage({
          conversationId,
          content: response,
          type: MessageType.ASSISTANT,
          intent: MessageIntent.TASK
        });
      } else {
        // 用户想要对话，进行普通聊天
        const response = await this. chatWithAgent(content, agent);
        
        await messageDao.createMessage({
          conversationId,
          content: response,
          type: MessageType.ASSISTANT,
          intent: MessageIntent.CHAT
        });
      }
    } catch (error) {
      logger.error(`Handle agent trial message failed:`, error);
      
      // 发送错误消息
      await messageDao.createMessage({
        conversationId,
        content: 'Sorry, I encountered an error while processing your request. Please try again.',
        type: MessageType.ASSISTANT,
        intent: MessageIntent.CHAT
      });
    }
  }

  /**
   * 分析用户意图：对话 vs 任务
   */
  private async analyzeUserIntent(content: string, agent: Agent): Promise<{ type: 'chat' | 'task'; confidence: number }> {
    try {
      const prompt = `Analyze the user's intent based on their message and the agent's capabilities.

Agent: ${agent.name}
Description: ${agent.description}
Capabilities: ${agent.mcpWorkflow ? JSON.stringify(agent.mcpWorkflow.mcps?.map(m => m.name)) : 'general'}

User message: "${content}"

Determine if the user wants to:
1. "task" - Execute a specific task using the agent's workflow capabilities
2. "chat" - Have a general conversation

TASK INDICATORS (classify as "task"):
- Action requests: "Help me...", "Show me...", "Create...", "Generate...", "Analyze...", "Get...", "Find...", "Execute..."
- Imperative statements: "Do this...", "Make a...", "Build...", "Search for...", "Retrieve..."
- Task-oriented requests related to the agent's capabilities
- Questions that expect the agent to perform actions or use its tools
- Requests for the agent to demonstrate its functionality

CHAT INDICATORS (classify as "chat"):
- General conversation: "Hello", "How are you?", "Nice to meet you"
- Philosophical discussions or opinions
- Casual small talk
- Questions about the agent's nature or feelings (not capabilities)

Look for action words, specific requests, or task-oriented language.
If the user's message relates to using the agent's capabilities or tools, classify as "task".
If the user's message is asking the agent to perform any action, classify as "task".

Respond with ONLY a JSON object:
{"type": "chat" | "task", "confidence": 0.0-1.0, "reasoning": "brief explanation"}`;

      const response = await this.llm.invoke([{ role: 'user', content: prompt }]);
      const result = JSON.parse(response.content as string);
      
      return {
        type: result.type,
        confidence: result.confidence
      };
    } catch (error) {
      logger.error('Analyze user intent failed:', error);
      // 默认为对话
      return { type: 'chat', confidence: 0.5 };
    }
  }

  /**
   * 执行Agent任务
   */
  private async executeAgentTask(content: string, agent: Agent, userId: string, conversationId: string): Promise<string> {
    try {
      // 创建任务
      const taskService = getTaskService();
      const task = await taskService.createTask({
        userId,
        title: content.length > 30 ? content.substring(0, 30) + '...' : content,
        content: content,
        conversationId
      });

      // 应用Agent的工作流
      if (agent.mcpWorkflow) {
        await taskService.updateTask(task.id, {
          mcpWorkflow: agent.mcpWorkflow,
          status: 'created'
        });
        
        logger.info(`Applied Agent workflow to task [Agent: ${agent.name}, Task: ${task.id}]`);
      }

      // 检查是否有TaskExecutorService
      if (!this.taskExecutorService) {
        logger.warn('TaskExecutorService not available, returning task creation confirmation');
        return `Task created with ${agent.name}'s capabilities: "${task.title}"\n\nTask ID: ${task.id}\n\n*Note: Task execution service not available. Task has been queued for execution.*`;
      }

      // 执行任务使用Agent的工作流
      try {
        logger.info(`Executing task with Agent workflow [Agent: ${agent.name}, Task: ${task.id}]`);
        
        const executionSuccess = await this.taskExecutorService.executeTaskStream(task.id, (data) => {
          // Silent execution for non-streaming context
          logger.debug(`Task execution progress: ${JSON.stringify(data)}`);
        });

        if (executionSuccess) {
          // 获取完成后的任务结果
          const completedTask = await taskService.getTaskById(task.id);
          
          const successMessage = `✅ Task completed successfully using ${agent.name}'s capabilities!

**Task**: ${task.title}
**Agent**: ${agent.name}
**Status**: ${completedTask?.status || 'completed'}

I've successfully executed this task using my specialized tools and workflow. The task has been completed and the results are available.`;

          return successMessage;
        } else {
          return `⚠️ Task execution completed with warnings using ${agent.name}'s capabilities.

**Task**: ${task.title}
**Agent**: ${agent.name}
**Task ID**: ${task.id}

The task has been processed, but some steps may have encountered issues. Please check the task details for more information.`;
        }
      } catch (executionError) {
        logger.error(`Agent task execution failed [Task: ${task.id}]:`, executionError);
        return `❌ Task execution failed: ${executionError instanceof Error ? executionError.message : 'Unknown error'}

**Task**: ${task.title}
**Agent**: ${agent.name}
**Task ID**: ${task.id}

I encountered an error while executing this task. Please try again or check the task configuration.`;
      }
    } catch (error) {
      logger.error('Execute agent task failed:', error);
      return 'Sorry, I encountered an error while trying to execute that task. Please try again or rephrase your request.';
    }
  }

  /**
   * 与Agent聊天
   */
  private async chatWithAgent(content: string, agent: Agent): Promise<string> {
    try {
      const prompt = `You are ${agent.name}, an AI agent with the following characteristics:

Description: ${agent.description}

Your capabilities include: ${agent.mcpWorkflow ? 
        agent.mcpWorkflow.mcps?.map((m: any) => m.description).join(', ') : 
        'general assistance'}

Respond to the user's message in a helpful and friendly manner, staying in character as this agent. 
If they ask about your capabilities, mention what you can help with based on your description and tools.

User message: "${content}"

Respond naturally and helpfully:`;

      const response = await this.llm.invoke([{ role: 'user', content: prompt }]);
      return response.content as string;
    } catch (error) {
      logger.error('Chat with agent failed:', error);
      return `Hello! I'm ${agent.name}. I'd be happy to help you. Could you tell me more about what you need assistance with?`;
    }
  }

  /**
   * 添加收藏
   */
  async addFavorite(userId: string, agentId: string): Promise<FavoriteAgentResponse> {
    try {
      // 检查Agent是否存在且为公开状态
      const agent = await agentDao.getAgentById(agentId);
      if (!agent) {
        throw new Error('Agent不存在');
      }
      
      if (agent.status !== 'public') {
        throw new Error('只能收藏公开的Agent');
      }
      
      // 检查是否已收藏
      const isFavorited = await agentDao.isFavorited(userId, agentId);
      if (isFavorited) {
        return {
          success: true,
          message: '已经收藏过此Agent',
          agentId,
          isFavorited: true
        };
      }
      
      // 添加收藏
      await agentDao.addFavorite(userId, agentId);
      
      return {
        success: true,
        message: '收藏成功',
        agentId,
        isFavorited: true
      };
    } catch (error) {
      logger.error('添加收藏失败:', error);
      throw error;
    }
  }

  /**
   * 取消收藏
   */
  async removeFavorite(userId: string, agentId: string): Promise<FavoriteAgentResponse> {
    try {
      // 检查Agent是否存在
      const agent = await agentDao.getAgentById(agentId);
      if (!agent) {
        throw new Error('Agent不存在');
      }
      
      // 取消收藏
      const success = await agentDao.removeFavorite(userId, agentId);
      
      if (!success) {
        return {
          success: true,
          message: '您还没有收藏此Agent',
          agentId,
          isFavorited: false
        };
      }
      
      return {
        success: true,
        message: '取消收藏成功',
        agentId,
        isFavorited: false
      };
    } catch (error) {
      logger.error('取消收藏失败:', error);
      throw error;
    }
  }

  /**
   * 检查收藏状态
   */
  async checkFavoriteStatus(userId: string, agentId: string): Promise<boolean> {
    try {
      return await agentDao.isFavorited(userId, agentId);
    } catch (error) {
      logger.error('检查收藏状态失败:', error);
      throw error;
    }
  }

  /**
   * 获取用户收藏的Agent列表
   */
  async getFavoriteAgents(userId: string, offset: number = 0, limit: number = 20): Promise<{ agents: Agent[]; total: number }> {
    try {
      return await agentDao.getFavoriteAgents(userId, offset, limit);
    } catch (error) {
      logger.error('获取收藏Agent列表失败:', error);
      throw error;
    }
  }
}

// 单例实例
let agentServiceInstance: AgentService | null = null;

/**
 * 获取AgentService实例
 */
export function getAgentService(taskExecutorService?: TaskExecutorService): AgentService {
  if (!agentServiceInstance) {
    agentServiceInstance = new AgentService(taskExecutorService);
  }
  return agentServiceInstance;
}

// 向后兼容的导出（不建议使用，因为没有TaskExecutorService）
export const agentService = new AgentService(); <|MERGE_RESOLUTION|>--- conflicted
+++ resolved
@@ -241,23 +241,19 @@
   }
 
   /**
-<<<<<<< HEAD
+   * 获取所有分类及其数量统计
+   */
+  async getAllCategories(): Promise<Array<{ name: string; count: number }>> {
+    try {
+      return await agentDao.getAllCategories();
+    } catch (error) {
+      logger.error('获取所有分类失败:', error);
+      throw error;
+    }
+  }
+
+  /**
    * Get Agent Statistics
-=======
-   * 获取所有分类及其数量统计
-   */
-  async getAllCategories(): Promise<Array<{ name: string; count: number }>> {
-    try {
-      return await agentDao.getAllCategories();
-    } catch (error) {
-      logger.error('获取所有分类失败:', error);
-      throw error;
-    }
-  }
-
-  /**
-   * 获取Agent统计信息
->>>>>>> 8ef2b315
    */
   async getAgentStats(userId?: string): Promise<AgentStats> {
     try {
