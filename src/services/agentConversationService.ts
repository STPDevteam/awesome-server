--- conflicted
+++ resolved
@@ -1627,13 +1627,8 @@
         const workflowResults: any[] = [];
         let finalResult = null;
         
-<<<<<<< HEAD
         // 动态计算实际执行的步骤数
         for (let i = 1; i <= 50; i++) { // 最多检查10步
-=======
-        // 从chainResult中提取步骤结果
-        for (let i = 1; i <= mcpWorkflow.workflow.length; i++) {
->>>>>>> a8b692ab
           const stepResult = chainResult[`step${i}`];
           if (stepResult) {
             workflowResults.push(stepResult);
@@ -1814,7 +1809,7 @@
             // 标准化MCP名称
             const actualMcpName = this.normalizeMCPName(mcpName);
             
-<<<<<<< HEAD
+
             // Get user ID from task
             const taskService = getTaskService();
             const taskInfo = await taskService.getTaskById(taskId);
@@ -1826,11 +1821,7 @@
             
             // Call MCP tool with user context
             const stepResult = await this.callAgentMCPToolWithUser(actualMcpName, actionName, input, taskId, userId);
-=======
-            // 调用MCP工具
-            const stepResult = await this.callAgentMCPTool(actualMcpName, actionName, input, taskId);
->>>>>>> a8b692ab
-            
+
             // 🔧 关键修复：为每个步骤都添加流式格式化响应
             let formattedResult: string;
             if (stepNumber === workflow.length) {
