import { MCPService } from './mcpManager.js';
import { logger } from '../utils/logger.js';

/**
 * 预定义的MCP服务列表
 * 这些服务将在应用启动时自动连接
 */
export const predefinedMCPs: MCPService[] = [
    // 现有服务
    {
        name: 'playwright',
        description: 'Playwright Tools for MCP.',
        command: 'npx',
        args: ['@playwright/mcp@latest'],
        env: {},
        connected: false,
        category: 'Dev Tool',
        imageUrl: 'https://mcp-server-tool-logo.s3.ap-northeast-1.amazonaws.com/playwrite.png',
        githubUrl: 'https://github.com/microsoft/playwright',
        authRequired: false,
        authParams: {},
        // 🔧 新增：基于Playwright浏览器自动化的预定义工具信息
        predefinedTools: [
            {
                name: 'navigate_to_page',
                description: 'Navigate to a specific URL',
                parameters: {
                    type: 'object',
                    properties: {
                        url: {
                            type: 'string',
                            description: 'URL to navigate to',
                            required: true
                        },
                        wait_until: {
                            type: 'string',
                            description: 'When to consider navigation complete',
                            enum: ['load', 'domcontentloaded', 'networkidle'],
                            required: false,
                            default: 'load'
                        },
                        timeout: {
                            type: 'number',
                            description: 'Navigation timeout in milliseconds',
                            required: false,
                            default: 30000
                        }
                    },
                    required: ['url']
                }
            },
            {
                name: 'click_element',
                description: 'Click on an element using CSS selector or text',
                parameters: {
                    type: 'object',
                    properties: {
                        selector: {
                            type: 'string',
                            description: 'CSS selector or text to locate element',
                            required: true
                        },
                        button: {
                            type: 'string',
                            description: 'Mouse button to click',
                            enum: ['left', 'right', 'middle'],
                            required: false,
                            default: 'left'
                        },
                        click_count: {
                            type: 'number',
                            description: 'Number of clicks',
                            required: false,
                            default: 1
                        },
                        timeout: {
                            type: 'number',
                            description: 'Timeout in milliseconds',
                            required: false,
                            default: 30000
                        }
                    },
                    required: ['selector']
                }
            },
            {
                name: 'fill_input',
                description: 'Fill text into an input field',
                parameters: {
                    type: 'object',
                    properties: {
                        selector: {
                            type: 'string',
                            description: 'CSS selector for the input field',
                            required: true
                        },
                        text: {
                            type: 'string',
                            description: 'Text to fill into the input',
                            required: true
                        },
                        clear_first: {
                            type: 'boolean',
                            description: 'Clear the field before filling',
                            required: false,
                            default: true
                        }
                    },
                    required: ['selector', 'text']
                }
            },
            {
                name: 'take_screenshot',
                description: 'Take a screenshot of the current page or element',
                parameters: {
                    type: 'object',
                    properties: {
                        selector: {
                            type: 'string',
                            description: 'CSS selector for element screenshot (optional)',
                            required: false
                        },
                        full_page: {
                            type: 'boolean',
                            description: 'Capture full scrollable page',
                            required: false,
                            default: false
                        },
                        path: {
                            type: 'string',
                            description: 'File path to save screenshot',
                            required: false
                        },
                        format: {
                            type: 'string',
                            description: 'Image format',
                            enum: ['png', 'jpeg'],
                            required: false,
                            default: 'png'
                        }
                    },
                    required: []
                }
            },
            {
                name: 'wait_for_element',
                description: 'Wait for an element to be visible, hidden, or exist',
                parameters: {
                    type: 'object',
                    properties: {
                        selector: {
                            type: 'string',
                            description: 'CSS selector for the element',
                            required: true
                        },
                        state: {
                            type: 'string',
                            description: 'Element state to wait for',
                            enum: ['visible', 'hidden', 'attached', 'detached'],
                            required: false,
                            default: 'visible'
                        },
                        timeout: {
                            type: 'number',
                            description: 'Timeout in milliseconds',
                            required: false,
                            default: 30000
                        }
                    },
                    required: ['selector']
                }
            },
            {
                name: 'get_text_content',
                description: 'Get text content from an element',
                parameters: {
                    type: 'object',
                    properties: {
                        selector: {
                            type: 'string',
                            description: 'CSS selector for the element',
                            required: true
                        },
                        trim: {
                            type: 'boolean',
                            description: 'Trim whitespace from text',
                            required: false,
                            default: true
                        }
                    },
                    required: ['selector']
                }
            },
            {
                name: 'get_element_attribute',
                description: 'Get attribute value from an element',
                parameters: {
                    type: 'object',
                    properties: {
                        selector: {
                            type: 'string',
                            description: 'CSS selector for the element',
                            required: true
                        },
                        attribute: {
                            type: 'string',
                            description: 'Attribute name to get',
                            required: true
                        }
                    },
                    required: ['selector', 'attribute']
                }
            },
            {
                name: 'select_option',
                description: 'Select option from a dropdown',
                parameters: {
                    type: 'object',
                    properties: {
                        selector: {
                            type: 'string',
                            description: 'CSS selector for the select element',
                            required: true
                        },
                        value: {
                            type: 'string',
                            description: 'Option value to select',
                            required: false
                        },
                        label: {
                            type: 'string',
                            description: 'Option label to select',
                            required: false
                        },
                        index: {
                            type: 'number',
                            description: 'Option index to select',
                            required: false
                        }
                    },
                    required: ['selector']
                }
            },
            {
                name: 'upload_file',
                description: 'Upload file to a file input element',
                parameters: {
                    type: 'object',
                    properties: {
                        selector: {
                            type: 'string',
                            description: 'CSS selector for file input',
                            required: true
                        },
                        file_path: {
                            type: 'string',
                            description: 'Path to file to upload',
                            required: true
                        }
                    },
                    required: ['selector', 'file_path']
                }
            },
            {
                name: 'scroll_to_element',
                description: 'Scroll to bring an element into view',
                parameters: {
                    type: 'object',
                    properties: {
                        selector: {
                            type: 'string',
                            description: 'CSS selector for the element',
                            required: true
                        },
                        behavior: {
                            type: 'string',
                            description: 'Scroll behavior',
                            enum: ['auto', 'smooth'],
                            required: false,
                            default: 'auto'
                        }
                    },
                    required: ['selector']
                }
            },
            {
                name: 'execute_javascript',
                description: 'Execute JavaScript code in the page context',
                parameters: {
                    type: 'object',
                    properties: {
                        script: {
                            type: 'string',
                            description: 'JavaScript code to execute',
                            required: true
                        },
                        args: {
                            type: 'array',
                            description: 'Arguments to pass to the script',
                            required: false
                        }
                    },
                    required: ['script']
                }
            },
            {
                name: 'wait_for_load_state',
                description: 'Wait for page to reach a specific load state',
                parameters: {
                    type: 'object',
                    properties: {
                        state: {
                            type: 'string',
                            description: 'Load state to wait for',
                            enum: ['load', 'domcontentloaded', 'networkidle'],
                            required: false,
                            default: 'load'
                        },
                        timeout: {
                            type: 'number',
                            description: 'Timeout in milliseconds',
                            required: false,
                            default: 30000
                        }
                    },
                    required: []
                }
            },
            {
                name: 'check_element_exists',
                description: 'Check if an element exists on the page',
                parameters: {
                    type: 'object',
                    properties: {
                        selector: {
                            type: 'string',
                            description: 'CSS selector for the element',
                            required: true
                        },
                        timeout: {
                            type: 'number',
                            description: 'Timeout in milliseconds',
                            required: false,
                            default: 5000
                        }
                    },
                    required: ['selector']
                }
            },
            {
                name: 'generate_pdf',
                description: 'Generate PDF from the current page',
                parameters: {
                    type: 'object',
                    properties: {
                        path: {
                            type: 'string',
                            description: 'File path to save PDF',
                            required: false
                        },
                        format: {
                            type: 'string',
                            description: 'Page format',
                            enum: ['A3', 'A4', 'A5', 'Legal', 'Letter', 'Tabloid'],
                            required: false,
                            default: 'A4'
                        },
                        print_background: {
                            type: 'boolean',
                            description: 'Include background graphics',
                            required: false,
                            default: false
                        }
                    },
                    required: []
                }
            }
        ]
    },
    // Chain RPC 服务
    {
        name: 'base-mcp',
        description: 'Base Chain RPC integration for blockchain operations (LOCAL BUILD)',
        command: 'node',
        args: [`/home/ubuntu/mcp-tools/base-mcp/build/index.js`],
        env: {
            COINBASE_API_KEY_NAME: process.env.COINBASE_API_KEY_NAME || '',
            COINBASE_API_PRIVATE_KEY: process.env.COINBASE_API_PRIVATE_KEY || '',
            SEED_PHRASE: process.env.SEED_PHRASE || '',
            COINBASE_PROJECT_ID: process.env.COINBASE_PROJECT_ID || '',
            ALCHEMY_API_KEY: process.env.ALCHEMY_API_KEY || '',
            OPENROUTER_API_KEY: process.env.OPENROUTER_API_KEY || '',
            CHAIN_ID: process.env.CHAIN_ID || '',
        },
        connected: false,
        category: 'Chain RPC',
        imageUrl: 'https://mcp-server-tool-logo.s3.ap-northeast-1.amazonaws.com/base.ico',
        githubUrl: 'https://github.com/base/base-mcp',
        authRequired: true,
        authParams: {
            COINBASE_API_KEY_NAME: "COINBASE_API_KEY_NAME",
            COINBASE_API_PRIVATE_KEY: "COINBASE_API_PRIVATE_KEY",
            SEED_PHRASE: "SEED_PHRASE",
            COINBASE_PROJECT_ID: "COINBASE_PROJECT_ID",
            ALCHEMY_API_KEY: "ALCHEMY_API_KEY",
            OPENROUTER_API_KEY: "OPENROUTER_API_KEY",
            CHAIN_ID: "CHAIN_ID"
        },
        // 🔧 新增：基于Base Chain和Coinbase CDP的预定义工具信息
        predefinedTools: [
            {
                name: 'create_wallet',
                description: 'Create a new server-side wallet on Base chain',
                parameters: {
                    type: 'object',
                    properties: {
                        network_id: {
                            type: 'string',
                            description: 'Network ID (base-mainnet, base-sepolia)',
                            required: false,
                            default: 'base-mainnet'
                        }
                    },
                    required: []
                }
            },
            {
                name: 'get_wallet_balance',
                description: 'Get wallet balance for ETH and tokens',
                parameters: {
                    type: 'object',
                    properties: {
                        wallet_id: {
                            type: 'string',
                            description: 'Wallet ID',
                            required: true
                        },
                        asset_id: {
                            type: 'string',
                            description: 'Asset ID (eth, usdc, etc.)',
                            required: false,
                            default: 'eth'
                        }
                    },
                    required: ['wallet_id']
                }
            },
            {
                name: 'transfer_funds',
                description: 'Transfer ETH or tokens to another address',
                parameters: {
                    type: 'object',
                    properties: {
                        wallet_id: {
                            type: 'string',
                            description: 'Source wallet ID',
                            required: true
                        },
                        destination_address: {
                            type: 'string',
                            description: 'Destination address (0x...)',
                            required: true
                        },
                        amount: {
                            type: 'string',
                            description: 'Amount to transfer',
                            required: true
                        },
                        asset_id: {
                            type: 'string',
                            description: 'Asset ID (eth, usdc, etc.)',
                            required: false,
                            default: 'eth'
                        },
                        gasless: {
                            type: 'boolean',
                            description: 'Use gasless transfers for USDC/EURC/cbBTC',
                            required: false,
                            default: false
                        }
                    },
                    required: ['wallet_id', 'destination_address', 'amount']
                }
            },
            {
                name: 'deploy_contract',
                description: 'Deploy a smart contract to Base chain',
                parameters: {
                    type: 'object',
                    properties: {
                        wallet_id: {
                            type: 'string',
                            description: 'Wallet ID for deployment',
                            required: true
                        },
                        contract_bytecode: {
                            type: 'string',
                            description: 'Contract bytecode (0x...)',
                            required: true
                        },
                        constructor_args: {
                            type: 'array',
                            description: 'Constructor arguments',
                            required: false
                        },
                        gas_limit: {
                            type: 'string',
                            description: 'Gas limit for deployment',
                            required: false
                        }
                    },
                    required: ['wallet_id', 'contract_bytecode']
                }
            },
            {
                name: 'invoke_contract',
                description: 'Call a smart contract method',
                parameters: {
                    type: 'object',
                    properties: {
                        wallet_id: {
                            type: 'string',
                            description: 'Wallet ID',
                            required: true
                        },
                        contract_address: {
                            type: 'string',
                            description: 'Contract address (0x...)',
                            required: true
                        },
                        method: {
                            type: 'string',
                            description: 'Contract method name',
                            required: true
                        },
                        args: {
                            type: 'array',
                            description: 'Method arguments',
                            required: false
                        },
                        amount: {
                            type: 'string',
                            description: 'ETH amount to send (for payable methods)',
                            required: false
                        }
                    },
                    required: ['wallet_id', 'contract_address', 'method']
                }
            },
            {
                name: 'swap_assets',
                description: 'Swap tokens using Base DEX aggregation',
                parameters: {
                    type: 'object',
                    properties: {
                        wallet_id: {
                            type: 'string',
                            description: 'Wallet ID',
                            required: true
                        },
                        from_asset_id: {
                            type: 'string',
                            description: 'Source asset ID',
                            required: true
                        },
                        to_asset_id: {
                            type: 'string',
                            description: 'Target asset ID',
                            required: true
                        },
                        amount: {
                            type: 'string',
                            description: 'Amount to swap',
                            required: true
                        },
                        slippage_tolerance: {
                            type: 'number',
                            description: 'Slippage tolerance (0.1 = 0.1%)',
                            required: false,
                            default: 0.5
                        }
                    },
                    required: ['wallet_id', 'from_asset_id', 'to_asset_id', 'amount']
                }
            },
            {
                name: 'stake_eth',
                description: 'Stake ETH for earning rewards',
                parameters: {
                    type: 'object',
                    properties: {
                        wallet_id: {
                            type: 'string',
                            description: 'Wallet ID',
                            required: true
                        },
                        amount: {
                            type: 'string',
                            description: 'Amount of ETH to stake',
                            required: true
                        },
                        validator: {
                            type: 'string',
                            description: 'Validator address or service',
                            required: false
                        }
                    },
                    required: ['wallet_id', 'amount']
                }
            },
            {
                name: 'create_nft',
                description: 'Mint/create an NFT on Base chain',
                parameters: {
                    type: 'object',
                    properties: {
                        wallet_id: {
                            type: 'string',
                            description: 'Wallet ID',
                            required: true
                        },
                        contract_address: {
                            type: 'string',
                            description: 'NFT contract address (0x...)',
                            required: true
                        },
                        to_address: {
                            type: 'string',
                            description: 'Recipient address (0x...)',
                            required: true
                        },
                        token_uri: {
                            type: 'string',
                            description: 'Token metadata URI',
                            required: false
                        }
                    },
                    required: ['wallet_id', 'contract_address', 'to_address']
                }
            },
            {
                name: 'bridge_assets',
                description: 'Bridge assets between Ethereum and Base',
                parameters: {
                    type: 'object',
                    properties: {
                        wallet_id: {
                            type: 'string',
                            description: 'Wallet ID',
                            required: true
                        },
                        from_network: {
                            type: 'string',
                            description: 'Source network (ethereum, base)',
                            required: true
                        },
                        to_network: {
                            type: 'string',
                            description: 'Target network (ethereum, base)',
                            required: true
                        },
                        asset_id: {
                            type: 'string',
                            description: 'Asset to bridge (eth, usdc, etc.)',
                            required: true
                        },
                        amount: {
                            type: 'string',
                            description: 'Amount to bridge',
                            required: true
                        }
                    },
                    required: ['wallet_id', 'from_network', 'to_network', 'asset_id', 'amount']
                }
            },
            {
                name: 'get_transaction_history',
                description: 'Get transaction history for a wallet',
                parameters: {
                    type: 'object',
                    properties: {
                        wallet_id: {
                            type: 'string',
                            description: 'Wallet ID',
                            required: true
                        },
                        limit: {
                            type: 'number',
                            description: 'Number of transactions to return',
                            required: false,
                            default: 50
                        },
                        cursor: {
                            type: 'string',
                            description: 'Pagination cursor',
                            required: false
                        }
                    },
                    required: ['wallet_id']
                }
            },
            {
                name: 'get_address_activity',
                description: 'Get detailed activity for an address on Base',
                parameters: {
                    type: 'object',
                    properties: {
                        address: {
                            type: 'string',
                            description: 'Address to query (0x...)',
                            required: true
                        },
                        activity_type: {
                            type: 'string',
                            description: 'Type of activity to filter',
                            enum: ['all', 'transfers', 'trades', 'nft', 'defi'],
                            required: false,
                            default: 'all'
                        },
                        limit: {
                            type: 'number',
                            description: 'Number of activities to return',
                            required: false,
                            default: 50
                        }
                    },
                    required: ['address']
                }
            },
            {
                name: 'estimate_fees',
                description: 'Estimate transaction fees for Base operations',
                parameters: {
                    type: 'object',
                    properties: {
                        operation_type: {
                            type: 'string',
                            description: 'Type of operation',
                            enum: ['transfer', 'contract_call', 'contract_deploy', 'swap'],
                            required: true
                        },
                        to_address: {
                            type: 'string',
                            description: 'Destination address (if applicable)',
                            required: false
                        },
                        data: {
                            type: 'string',
                            description: 'Transaction data (if applicable)',
                            required: false
                        }
                    },
                    required: ['operation_type']
                }
            }
        ]
    },
    {
        name: 'evm-mcp',
        description: 'Comprehensive EVM blockchain server supporting 30+ networks including Ethereum, Optimism, Arbitrum, Base, Polygon with unified interface',
        command: 'npx',
        args: ['-y', '@mcpdotdirect/evm-mcp-server'],
        env: {
        },
        connected: false,
        category: 'Chain RPC',
        imageUrl: 'https://mcp-server-tool-logo.s3.ap-northeast-1.amazonaws.com/evm-favicon.ico',
        githubUrl: 'https://github.com/mcpdotdirect/evm-mcp-server',
        authRequired: false,
        authParams: {},
        // 🔧 新增：基于EVM工具功能的预定义工具信息
        predefinedTools: [
            {
                name: 'get_account_balance',
                description: 'Get ETH balance for an account address',
                parameters: {
                    type: 'object',
                    properties: {
                        address: {
                            type: 'string',
                            description: 'Ethereum account address (0x...)',
                            required: true
                        },
                        network: {
                            type: 'string',
                            description: 'Network name (ethereum, polygon, arbitrum, etc.)',
                            required: false,
                            default: 'ethereum'
                        },
                        block: {
                            type: 'string',
                            description: 'Block number or "latest"',
                            required: false,
                            default: 'latest'
                        }
                    },
                    required: ['address']
                }
            },
            {
                name: 'get_account_nonce',
                description: 'Get the nonce (transaction count) for an account',
                parameters: {
                    type: 'object',
                    properties: {
                        address: {
                            type: 'string',
                            description: 'Ethereum account address (0x...)',
                            required: true
                        },
                        network: {
                            type: 'string',
                            description: 'Network name',
                            required: false,
                            default: 'ethereum'
                        },
                        block: {
                            type: 'string',
                            description: 'Block number or "latest"',
                            required: false,
                            default: 'latest'
                        }
                    },
                    required: ['address']
                }
            },
            {
                name: 'get_transaction_by_hash',
                description: 'Get transaction information by transaction hash',
                parameters: {
                    type: 'object',
                    properties: {
                        hash: {
                            type: 'string',
                            description: 'Transaction hash (0x...)',
                            required: true
                        },
                        network: {
                            type: 'string',
                            description: 'Network name',
                            required: false,
                            default: 'ethereum'
                        }
                    },
                    required: ['hash']
                }
            },
            {
                name: 'get_transaction_receipt',
                description: 'Get transaction receipt by transaction hash',
                parameters: {
                    type: 'object',
                    properties: {
                        hash: {
                            type: 'string',
                            description: 'Transaction hash (0x...)',
                            required: true
                        },
                        network: {
                            type: 'string',
                            description: 'Network name',
                            required: false,
                            default: 'ethereum'
                        }
                    },
                    required: ['hash']
                }
            },
            {
                name: 'get_block_by_number',
                description: 'Get block information by block number',
                parameters: {
                    type: 'object',
                    properties: {
                        blockNumber: {
                            type: 'string',
                            description: 'Block number (hex) or "latest"',
                            required: true
                        },
                        network: {
                            type: 'string',
                            description: 'Network name',
                            required: false,
                            default: 'ethereum'
                        },
                        includeTransactions: {
                            type: 'boolean',
                            description: 'Include full transaction objects',
                            required: false,
                            default: false
                        }
                    },
                    required: ['blockNumber']
                }
            },
            {
                name: 'call_contract_method',
                description: 'Call a read-only contract method',
                parameters: {
                    type: 'object',
                    properties: {
                        to: {
                            type: 'string',
                            description: 'Contract address (0x...)',
                            required: true
                        },
                        data: {
                            type: 'string',
                            description: 'Encoded function call data (0x...)',
                            required: true
                        },
                        from: {
                            type: 'string',
                            description: 'Caller address (optional)',
                            required: false
                        },
                        network: {
                            type: 'string',
                            description: 'Network name',
                            required: false,
                            default: 'ethereum'
                        },
                        block: {
                            type: 'string',
                            description: 'Block number or "latest"',
                            required: false,
                            default: 'latest'
                        }
                    },
                    required: ['to', 'data']
                }
            },
            {
                name: 'get_contract_code',
                description: 'Get bytecode of a smart contract',
                parameters: {
                    type: 'object',
                    properties: {
                        address: {
                            type: 'string',
                            description: 'Contract address (0x...)',
                            required: true
                        },
                        network: {
                            type: 'string',
                            description: 'Network name',
                            required: false,
                            default: 'ethereum'
                        },
                        block: {
                            type: 'string',
                            description: 'Block number or "latest"',
                            required: false,
                            default: 'latest'
                        }
                    },
                    required: ['address']
                }
            },
            {
                name: 'get_token_balance',
                description: 'Get ERC-20 token balance for an account',
                parameters: {
                    type: 'object',
                    properties: {
                        tokenContract: {
                            type: 'string',
                            description: 'ERC-20 token contract address (0x...)',
                            required: true
                        },
                        account: {
                            type: 'string',
                            description: 'Account address to check balance for (0x...)',
                            required: true
                        },
                        network: {
                            type: 'string',
                            description: 'Network name',
                            required: false,
                            default: 'ethereum'
                        }
                    },
                    required: ['tokenContract', 'account']
                }
            },
            {
                name: 'estimate_gas',
                description: 'Estimate gas required for a transaction',
                parameters: {
                    type: 'object',
                    properties: {
                        to: {
                            type: 'string',
                            description: 'Destination address (0x...)',
                            required: true
                        },
                        from: {
                            type: 'string',
                            description: 'Sender address (0x...)',
                            required: false
                        },
                        data: {
                            type: 'string',
                            description: 'Transaction data (0x...)',
                            required: false
                        },
                        value: {
                            type: 'string',
                            description: 'Value to send in wei (hex)',
                            required: false
                        },
                        network: {
                            type: 'string',
                            description: 'Network name',
                            required: false,
                            default: 'ethereum'
                        }
                    },
                    required: ['to']
                }
            },
            {
                name: 'get_gas_price',
                description: 'Get current gas price for the network',
                parameters: {
                    type: 'object',
                    properties: {
                        network: {
                            type: 'string',
                            description: 'Network name',
                            required: false,
                            default: 'ethereum'
                        }
                    },
                    required: []
                }
            },
            {
                name: 'get_latest_block',
                description: 'Get the latest block information',
                parameters: {
                    type: 'object',
                    properties: {
                        network: {
                            type: 'string',
                            description: 'Network name',
                            required: false,
                            default: 'ethereum'
                        },
                        includeTransactions: {
                            type: 'boolean',
                            description: 'Include full transaction objects',
                            required: false,
                            default: false
                        }
                    },
                    required: []
                }
            }
        ]
    },

    {
        name: 'coingecko-mcp',
        description: 'CoinGecko official MCP server for cryptocurrency market data, historical prices, and OHLC candlestick data (LOCAL BUILD)',
        command: 'node',
        args: [`/home/ubuntu/mcp-tools/mcp-coingecko-server/build/index.js`],
        env: {
            COINGECKO_API_KEY: process.env.COINGECKO_API_KEY || ''
        },
        connected: false,
        category: 'Market Data',
        imageUrl: 'https://mcp-server-tool-logo.s3.ap-northeast-1.amazonaws.com/coingecko.ico',
        githubUrl: 'https://docs.coingecko.com/reference/mcp-server',
        authRequired: true,
        authParams: {
            COINGECKO_API_KEY: "COINGECKO_API_KEY"
        },
        // 🔧 新增：基于CoinGecko官方API文档的预定义工具信息
        predefinedTools: [
            {
                name: 'get_coin_price',
                description: 'Get current price of one or more coins by their IDs',
                parameters: {
                    type: 'object',
                    properties: {
                        ids: {
                            type: 'string',
                            description: 'Comma-separated list of coin IDs (e.g., bitcoin,ethereum)',
                            required: true
                        },
                        vs_currencies: {
                            type: 'string',
                            description: 'Target currencies (e.g., usd,eur)',
                            required: false,
                            default: 'usd'
                        },
                        include_market_cap: {
                            type: 'boolean',
                            description: 'Include market cap data',
                            required: false,
                            default: false
                        },
                        include_24hr_vol: {
                            type: 'boolean',
                            description: 'Include 24h volume data',
                            required: false,
                            default: false
                        },
                        include_24hr_change: {
                            type: 'boolean',
                            description: 'Include 24h price change data',
                            required: false,
                            default: false
                        }
                    },
                    required: ['ids']
                }
            },
            {
                name: 'get_coin_market_data',
                description: 'Get market data for coins including price, market cap, volume',
                parameters: {
                    type: 'object',
                    properties: {
                        vs_currency: {
                            type: 'string',
                            description: 'Target currency (usd, eur, btc, etc.)',
                            required: false,
                            default: 'usd'
                        },
                        ids: {
                            type: 'string',
                            description: 'Comma-separated list of coin IDs to filter',
                            required: false
                        },
                        category: {
                            type: 'string',
                            description: 'Filter by category',
                            required: false
                        },
                        order: {
                            type: 'string',
                            description: 'Sort order',
                            enum: ['market_cap_desc', 'market_cap_asc', 'volume_desc', 'volume_asc', 'id_asc', 'id_desc'],
                            required: false,
                            default: 'market_cap_desc'
                        },
                        per_page: {
                            type: 'number',
                            description: 'Number of results per page (1-250)',
                            required: false,
                            default: 100
                        },
                        page: {
                            type: 'number',
                            description: 'Page number',
                            required: false,
                            default: 1
                        }
                    }
                }
            },
            {
                name: 'get_coin_by_id',
                description: 'Get detailed coin information by ID',
                parameters: {
                    type: 'object',
                    properties: {
                        id: {
                            type: 'string',
                            description: 'Coin ID (e.g., bitcoin, ethereum)',
                            required: true
                        },
                        localization: {
                            type: 'boolean',
                            description: 'Include all localized languages',
                            required: false,
                            default: false
                        },
                        tickers: {
                            type: 'boolean',
                            description: 'Include tickers data',
                            required: false,
                            default: false
                        },
                        market_data: {
                            type: 'boolean',
                            description: 'Include market data',
                            required: false,
                            default: true
                        },
                        community_data: {
                            type: 'boolean',
                            description: 'Include community data',
                            required: false,
                            default: true
                        },
                        developer_data: {
                            type: 'boolean',
                            description: 'Include developer data',
                            required: false,
                            default: true
                        }
                    },
                    required: ['id']
                }
            },
            {
                name: 'get_coin_history',
                description: 'Get historical market data for a coin at a specific date',
                parameters: {
                    type: 'object',
                    properties: {
                        id: {
                            type: 'string',
                            description: 'Coin ID (e.g., bitcoin, ethereum)',
                            required: true
                        },
                        date: {
                            type: 'string',
                            description: 'Date in dd-mm-yyyy format',
                            required: true
                        },
                        localization: {
                            type: 'boolean',
                            description: 'Include all localized languages',
                            required: false,
                            default: false
                        }
                    },
                    required: ['id', 'date']
                }
            },
            {
                name: 'get_coin_market_chart',
                description: 'Get historical market chart data (price, market cap, volume)',
                parameters: {
                    type: 'object',
                    properties: {
                        id: {
                            type: 'string',
                            description: 'Coin ID (e.g., bitcoin, ethereum)',
                            required: true
                        },
                        vs_currency: {
                            type: 'string',
                            description: 'Target currency',
                            required: true
                        },
                        days: {
                            type: 'string',
                            description: 'Data up to number of days ago (1/7/14/30/90/180/365/max)',
                            required: true
                        },
                        interval: {
                            type: 'string',
                            description: 'Data interval',
                            enum: ['daily'],
                            required: false
                        }
                    },
                    required: ['id', 'vs_currency', 'days']
                }
            },
            {
                name: 'get_coin_ohlc',
                description: 'Get OHLC (Open, High, Low, Close) chart data for a coin',
                parameters: {
                    type: 'object',
                    properties: {
                        id: {
                            type: 'string',
                            description: 'Coin ID (e.g., bitcoin, ethereum)',
                            required: true
                        },
                        vs_currency: {
                            type: 'string',
                            description: 'Target currency',
                            required: true
                        },
                        days: {
                            type: 'string',
                            description: 'Data up to number of days ago (1/7/14/30/90/180/365)',
                            required: true
                        }
                    },
                    required: ['id', 'vs_currency', 'days']
                }
            },
            {
                name: 'search_coins',
                description: 'Search for coins, categories and markets',
                parameters: {
                    type: 'object',
                    properties: {
                        query: {
                            type: 'string',
                            description: 'Search query',
                            required: true
                        }
                    },
                    required: ['query']
                }
            },
            {
                name: 'get_trending',
                description: 'Get trending search coins, NFTs and categories',
                parameters: {
                    type: 'object',
                    properties: {},
                    required: []
                }
            },
            {
                name: 'get_global_data',
                description: 'Get cryptocurrency global market data',
                parameters: {
                    type: 'object',
                    properties: {},
                    required: []
                }
            },
            {
                name: 'get_supported_currencies',
                description: 'Get list of all supported currencies',
                parameters: {
                    type: 'object',
                    properties: {},
                    required: []
                }
            },
            {
                name: 'get_coins_list',
                description: 'Get list of all supported coins with ID, name and symbol',
                parameters: {
                    type: 'object',
                    properties: {
                        include_platform: {
                            type: 'boolean',
                            description: 'Include platform contract addresses',
                            required: false,
                            default: false
                        }
                    },
                    required: []
                }
            },
            {
                name: 'get_exchange_rates',
                description: 'Get BTC exchange rates with other currencies',
                parameters: {
                    type: 'object',
                    properties: {},
                    required: []
                }
            },
            {
                name: 'get_token_price_by_address',
                description: 'Get token price by contract address',
                parameters: {
                    type: 'object',
                    properties: {
                        id: {
                            type: 'string',
                            description: 'Asset platform ID (e.g., ethereum, binance-smart-chain)',
                            required: true
                        },
                        contract_addresses: {
                            type: 'string',
                            description: 'Comma-separated list of contract addresses',
                            required: true
                        },
                        vs_currencies: {
                            type: 'string',
                            description: 'Target currencies',
                            required: false,
                            default: 'usd'
                        }
                    },
                    required: ['id', 'contract_addresses']
                }
            }
        ]
    },
    {
        name: 'coinmarketcap-mcp',
        description: 'CoinMarketCap cryptocurrency market data and analytics',
        command: 'npx',
        args: ['@shinzolabs/coinmarketcap-mcp'],
        env: {
            COINMARKETCAP_API_KEY: process.env.COINMARKETCAP_API_KEY || '',
            SUBSCRIPTION_LEVEL: "Basic",
            PORT: "3002"
        },
        connected: false,
        category: 'Market Data',
        imageUrl: 'https://mcp-server-tool-logo.s3.ap-northeast-1.amazonaws.com/coinmarket.png',
        githubUrl: 'https://github.com/shinzo-labs/coinmarketcap-mcp',
        authRequired: true,
        authParams: {
            COINMARKETCAP_API_KEY: "COINMARKETCAP_API_KEY"
        },
        // 🔧 新增：基于CoinMarketCap官方API的预定义工具信息
        predefinedTools: [
            {
                name: 'get_latest_quotes',
                description: 'Get the latest market quotes for cryptocurrencies',
                parameters: {
                    type: 'object',
                    properties: {
                        symbol: {
                            type: 'string',
                            description: 'Cryptocurrency symbol (e.g., BTC, ETH)',
                            required: false
                        },
                        id: {
                            type: 'string',
                            description: 'CoinMarketCap cryptocurrency ID',
                            required: false
                        },
                        convert: {
                            type: 'string',
                            description: 'Fiat or crypto to convert price to (e.g., USD, EUR, BTC)',
                            required: false,
                            default: 'USD'
                        },
                        limit: {
                            type: 'number',
                            description: 'Number of cryptocurrencies to return (1-5000)',
                            required: false,
                            default: 100
                        },
                        sort: {
                            type: 'string',
                            description: 'Sort field',
                            enum: ['market_cap', 'name', 'symbol', 'date_added', 'price', 'circulating_supply', 'total_supply', 'max_supply', 'num_market_pairs', 'volume_24h', 'percent_change_1h', 'percent_change_24h', 'percent_change_7d'],
                            required: false,
                            default: 'market_cap'
                        }
                    },
                    required: []
                }
            },
            {
                name: 'get_historical_quotes',
                description: 'Get historical OHLCV data for cryptocurrency',
                parameters: {
                    type: 'object',
                    properties: {
                        symbol: {
                            type: 'string',
                            description: 'Cryptocurrency symbol (e.g., BTC, ETH)',
                            required: false
                        },
                        id: {
                            type: 'string',
                            description: 'CoinMarketCap cryptocurrency ID',
                            required: false
                        },
                        time_start: {
                            type: 'string',
                            description: 'Start date (ISO 8601 format)',
                            required: false
                        },
                        time_end: {
                            type: 'string',
                            description: 'End date (ISO 8601 format)',
                            required: false
                        },
                        count: {
                            type: 'number',
                            description: 'Number of historical data points',
                            required: false,
                            default: 10
                        },
                        interval: {
                            type: 'string',
                            description: 'Time interval',
                            enum: ['1d', '7d', '14d', '15d', '30d', '90d', '365d'],
                            required: false,
                            default: '1d'
                        },
                        convert: {
                            type: 'string',
                            description: 'Fiat currency to convert to',
                            required: false,
                            default: 'USD'
                        }
                    },
                    required: []
                }
            },
            {
                name: 'get_cryptocurrency_info',
                description: 'Get static metadata information for cryptocurrencies',
                parameters: {
                    type: 'object',
                    properties: {
                        symbol: {
                            type: 'string',
                            description: 'Cryptocurrency symbol (e.g., BTC, ETH)',
                            required: false
                        },
                        id: {
                            type: 'string',
                            description: 'CoinMarketCap cryptocurrency ID',
                            required: false
                        },
                        aux: {
                            type: 'string',
                            description: 'Additional fields to include',
                            enum: ['urls', 'logo', 'description', 'tags', 'platform', 'date_added', 'notice', 'status'],
                            required: false
                        }
                    },
                    required: []
                }
            },
            {
                name: 'get_trending_gainers_losers',
                description: 'Get trending cryptocurrencies (gainers and losers)',
                parameters: {
                    type: 'object',
                    properties: {
                        time_period: {
                            type: 'string',
                            description: 'Time period for trending data',
                            enum: ['1h', '24h', '7d', '30d'],
                            required: false,
                            default: '24h'
                        },
                        limit: {
                            type: 'number',
                            description: 'Number of results to return',
                            required: false,
                            default: 10
                        },
                        convert: {
                            type: 'string',
                            description: 'Fiat currency to convert to',
                            required: false,
                            default: 'USD'
                        }
                    },
                    required: []
                }
            },
            {
                name: 'get_global_metrics',
                description: 'Get global cryptocurrency market metrics',
                parameters: {
                    type: 'object',
                    properties: {
                        convert: {
                            type: 'string',
                            description: 'Fiat currency to convert to',
                            required: false,
                            default: 'USD'
                        }
                    },
                    required: []
                }
            },
            {
                name: 'get_exchange_listings',
                description: 'Get list of all cryptocurrency exchanges',
                parameters: {
                    type: 'object',
                    properties: {
                        start: {
                            type: 'number',
                            description: 'Starting point for pagination',
                            required: false,
                            default: 1
                        },
                        limit: {
                            type: 'number',
                            description: 'Number of exchanges to return',
                            required: false,
                            default: 100
                        },
                        sort: {
                            type: 'string',
                            description: 'Sort field',
                            enum: ['name', 'volume_24h', 'volume_24h_adjusted'],
                            required: false,
                            default: 'volume_24h'
                        },
                        convert: {
                            type: 'string',
                            description: 'Fiat currency to convert to',
                            required: false,
                            default: 'USD'
                        }
                    },
                    required: []
                }
            },
            {
                name: 'get_exchange_info',
                description: 'Get static metadata for specific cryptocurrency exchange',
                parameters: {
                    type: 'object',
                    properties: {
                        id: {
                            type: 'string',
                            description: 'CoinMarketCap exchange ID',
                            required: false
                        },
                        slug: {
                            type: 'string',
                            description: 'Exchange slug (e.g., binance, coinbase-exchange)',
                            required: false
                        }
                    },
                    required: []
                }
            },
            {
                name: 'get_market_pairs',
                description: 'Get market trading pairs for a cryptocurrency',
                parameters: {
                    type: 'object',
                    properties: {
                        symbol: {
                            type: 'string',
                            description: 'Cryptocurrency symbol (e.g., BTC, ETH)',
                            required: false
                        },
                        id: {
                            type: 'string',
                            description: 'CoinMarketCap cryptocurrency ID',
                            required: false
                        },
                        start: {
                            type: 'number',
                            description: 'Starting point for pagination',
                            required: false,
                            default: 1
                        },
                        limit: {
                            type: 'number',
                            description: 'Number of market pairs to return',
                            required: false,
                            default: 100
                        },
                        convert: {
                            type: 'string',
                            description: 'Fiat currency to convert to',
                            required: false,
                            default: 'USD'
                        }
                    },
                    required: []
                }
            },
            {
                name: 'search_cryptocurrencies',
                description: 'Search for cryptocurrencies by name or symbol',
                parameters: {
                    type: 'object',
                    properties: {
                        query: {
                            type: 'string',
                            description: 'Search query (name or symbol)',
                            required: true
                        },
                        limit: {
                            type: 'number',
                            description: 'Number of results to return',
                            required: false,
                            default: 10
                        }
                    },
                    required: ['query']
                }
            },
            {
                name: 'get_price_performance_stats',
                description: 'Get price performance statistics for cryptocurrencies',
                parameters: {
                    type: 'object',
                    properties: {
                        symbol: {
                            type: 'string',
                            description: 'Cryptocurrency symbol (e.g., BTC, ETH)',
                            required: false
                        },
                        id: {
                            type: 'string',
                            description: 'CoinMarketCap cryptocurrency ID',
                            required: false
                        },
                        time_period: {
                            type: 'string',
                            description: 'Time period for performance stats',
                            enum: ['all_time', 'yesterday', 'today', 'ytd'],
                            required: false,
                            default: 'all_time'
                        },
                        convert: {
                            type: 'string',
                            description: 'Fiat currency to convert to',
                            required: false,
                            default: 'USD'
                        }
                    },
                    required: []
                }
            },
            {
                name: 'get_dex_listings',
                description: 'Get decentralized exchange (DEX) listings and quotes',
                parameters: {
                    type: 'object',
                    properties: {
                        start: {
                            type: 'number',
                            description: 'Starting point for pagination',
                            required: false,
                            default: 1
                        },
                        limit: {
                            type: 'number',
                            description: 'Number of DEX listings to return',
                            required: false,
                            default: 100
                        },
                        sort: {
                            type: 'string',
                            description: 'Sort field',
                            enum: ['name', 'volume_24h', 'num_market_pairs'],
                            required: false,
                            default: 'volume_24h'
                        },
                        convert: {
                            type: 'string',
                            description: 'Fiat currency to convert to',
                            required: false,
                            default: 'USD'
                        }
                    },
                    required: []
                }
            },
            {
                name: 'get_blockchain_networks',
                description: 'Get list of blockchain networks with unique identifiers',
                parameters: {
                    type: 'object',
                    properties: {
                        start: {
                            type: 'number',
                            description: 'Starting point for pagination',
                            required: false,
                            default: 1
                        },
                        limit: {
                            type: 'number',
                            description: 'Number of networks to return',
                            required: false,
                            default: 100
                        },
                        sort: {
                            type: 'string',
                            description: 'Sort field',
                            enum: ['name', 'id'],
                            required: false,
                            default: 'id'
                        }
                    },
                    required: []
                }
            },
            {
                name: 'get_latest_airdrops',
                description: 'Get information about latest cryptocurrency airdrops',
                parameters: {
                    type: 'object',
                    properties: {
                        start: {
                            type: 'number',
                            description: 'Starting point for pagination',
                            required: false,
                            default: 1
                        },
                        limit: {
                            type: 'number',
                            description: 'Number of airdrops to return',
                            required: false,
                            default: 20
                        },
                        status: {
                            type: 'string',
                            description: 'Airdrop status filter',
                            enum: ['active', 'upcoming', 'ended'],
                            required: false
                        }
                    },
                    required: []
                }
            }
        ]
    },
    {
        name: 'defillama-mcp',
        description: 'DeFiLlama DeFi protocol data and TVL analytics - provides protocol TVL, chain data, token prices, and stablecoin information (LOCAL BUILD)',
        command: 'node',
        args: [`/home/ubuntu/mcp-tools/mcp-server-defillama/dist/index.js`],
        env: {},
        connected: false,
        category: 'Market Data',
        imageUrl: 'https://mcp-server-tool-logo.s3.ap-northeast-1.amazonaws.com/mcp-server-defillama.png',
        githubUrl: 'https://github.com/dcSpark/mcp-server-defillama',
        authRequired: false,
        authParams: {},
        // 🔧 新增：基于DeFiLlama官方API的预定义工具信息
        predefinedTools: [
            {
                name: 'get_protocol_tvl',
                description: 'Get Total Value Locked (TVL) data for DeFi protocols',
                parameters: {
                    type: 'object',
                    properties: {
                        protocol: {
                            type: 'string',
                            description: 'Protocol slug (e.g., aave, uniswap, compound)',
                            required: false
                        },
                        chain: {
                            type: 'string',
                            description: 'Blockchain name (e.g., ethereum, polygon, arbitrum)',
                            required: false
                        }
                    },
                    required: []
                }
            },
            {
                name: 'get_all_protocols',
                description: 'Get list of all DeFi protocols with basic information',
                parameters: {
                    type: 'object',
                    properties: {
                        category: {
                            type: 'string',
                            description: 'Filter by protocol category (e.g., dexes, lending, derivatives)',
                            required: false
                        },
                        chain: {
                            type: 'string',
                            description: 'Filter by blockchain',
                            required: false
                        }
                    },
                    required: []
                }
            },
            {
                name: 'get_chain_tvl',
                description: 'Get TVL data for specific blockchain chains',
                parameters: {
                    type: 'object',
                    properties: {
                        chain: {
                            type: 'string',
                            description: 'Blockchain name (e.g., ethereum, bsc, polygon)',
                            required: true
                        }
                    },
                    required: ['chain']
                }
            },
            {
                name: 'get_historical_tvl',
                description: 'Get historical TVL data for protocols or chains',
                parameters: {
                    type: 'object',
                    properties: {
                        protocol: {
                            type: 'string',
                            description: 'Protocol slug for protocol-specific data',
                            required: false
                        },
                        chain: {
                            type: 'string',
                            description: 'Chain name for chain-specific data',
                            required: false
                        },
                        start_timestamp: {
                            type: 'number',
                            description: 'Start timestamp for historical data',
                            required: false
                        },
                        end_timestamp: {
                            type: 'number',
                            description: 'End timestamp for historical data',
                            required: false
                        }
                    },
                    required: []
                }
            },
            {
                name: 'get_token_prices',
                description: 'Get current and historical token prices',
                parameters: {
                    type: 'object',
                    properties: {
                        tokens: {
                            type: 'array',
                            description: 'Array of token addresses or coingecko IDs',
                            required: true
                        },
                        timestamp: {
                            type: 'number',
                            description: 'Unix timestamp for historical prices',
                            required: false
                        },
                        chain: {
                            type: 'string',
                            description: 'Blockchain for token addresses',
                            required: false,
                            default: 'ethereum'
                        }
                    },
                    required: ['tokens']
                }
            },
            {
                name: 'get_stablecoin_data',
                description: 'Get stablecoin market cap and chain distribution data',
                parameters: {
                    type: 'object',
                    properties: {
                        stablecoin: {
                            type: 'string',
                            description: 'Stablecoin ID (e.g., 1, 2 for USDT, USDC)',
                            required: false
                        },
                        include_prices: {
                            type: 'boolean',
                            description: 'Include price data',
                            required: false,
                            default: false
                        }
                    },
                    required: []
                }
            },
            {
                name: 'get_protocol_fees_revenue',
                description: 'Get protocol fees and revenue data',
                parameters: {
                    type: 'object',
                    properties: {
                        protocol: {
                            type: 'string',
                            description: 'Protocol slug',
                            required: false
                        },
                        data_type: {
                            type: 'string',
                            description: 'Type of data to retrieve',
                            enum: ['fees', 'revenue', 'both'],
                            required: false,
                            default: 'both'
                        }
                    },
                    required: []
                }
            },
            {
                name: 'get_yield_pools',
                description: 'Get yield farming pools and APY data',
                parameters: {
                    type: 'object',
                    properties: {
                        chain: {
                            type: 'string',
                            description: 'Filter by blockchain',
                            required: false
                        },
                        protocol: {
                            type: 'string',
                            description: 'Filter by protocol',
                            required: false
                        },
                        min_tvl: {
                            type: 'number',
                            description: 'Minimum TVL threshold',
                            required: false,
                            default: 1000
                        },
                        stablecoin: {
                            type: 'boolean',
                            description: 'Filter for stablecoin pools only',
                            required: false,
                            default: false
                        }
                    },
                    required: []
                }
            },
            {
                name: 'get_protocol_treasury',
                description: 'Get protocol treasury and token holdings data',
                parameters: {
                    type: 'object',
                    properties: {
                        protocol: {
                            type: 'string',
                            description: 'Protocol slug',
                            required: true
                        }
                    },
                    required: ['protocol']
                }
            },
            {
                name: 'get_protocol_emissions',
                description: 'Get protocol token emissions and unlock schedules',
                parameters: {
                    type: 'object',
                    properties: {
                        protocol: {
                            type: 'string',
                            description: 'Protocol slug',
                            required: true
                        }
                    },
                    required: ['protocol']
                }
            },
            {
                name: 'get_bridge_volumes',
                description: 'Get cross-chain bridge volume data',
                parameters: {
                    type: 'object',
                    properties: {
                        bridge: {
                            type: 'string',
                            description: 'Bridge name (e.g., multichain, polygon, arbitrum)',
                            required: false
                        },
                        chain: {
                            type: 'string',
                            description: 'Source or destination chain',
                            required: false
                        }
                    },
                    required: []
                }
            },
            {
                name: 'get_dex_volumes',
                description: 'Get decentralized exchange trading volumes',
                parameters: {
                    type: 'object',
                    properties: {
                        dex: {
                            type: 'string',
                            description: 'DEX protocol name (e.g., uniswap, sushiswap)',
                            required: false
                        },
                        chain: {
                            type: 'string',
                            description: 'Blockchain name',
                            required: false
                        },
                        exclude_total_data_chart: {
                            type: 'boolean',
                            description: 'Exclude total data chart',
                            required: false,
                            default: true
                        }
                    },
                    required: []
                }
            },
            {
                name: 'get_liquidations_data',
                description: 'Get liquidation data for lending protocols',
                parameters: {
                    type: 'object',
                    properties: {
                        protocol: {
                            type: 'string',
                            description: 'Lending protocol name',
                            required: false
                        },
                        chain: {
                            type: 'string',
                            description: 'Blockchain name',
                            required: false
                        }
                    },
                    required: []
                }
            },
            {
                name: 'search_protocols',
                description: 'Search for DeFi protocols by name or keyword',
                parameters: {
                    type: 'object',
                    properties: {
                        query: {
                            type: 'string',
                            description: 'Search query (protocol name or keyword)',
                            required: true
                        },
                        limit: {
                            type: 'number',
                            description: 'Maximum number of results',
                            required: false,
                            default: 10
                        }
                    },
                    required: ['query']
                }
            }
        ]
    },
    {
        name: 'dune-mcp',
        description: 'Dune Analytics blockchain data queries and dashboards',
        command: 'bun',
        args: [`/home/ubuntu/mcp-tools/dune-mcp-server/build/index.js`],
        env: {
            DUNE_API_KEY: process.env.DUNE_API_KEY || ''
        },
        connected: false,
        category: 'Market Data',
        imageUrl: 'https://mcp-server-tool-logo.s3.ap-northeast-1.amazonaws.com/dune.png',
        githubUrl: 'https://github.com/ekailabs/dune-mcp-server',
<<<<<<< HEAD
        authRequired: true,
        authParams: {
            DUNE_API_KEY: "DUNE_API_KEY"
        }
=======
        authRequired: false,
        authParams: {},
        // 🔧 新增：基于Dune Analytics的预定义工具信息
        predefinedTools: [
            {
                name: 'execute_query',
                description: 'Execute a Dune Analytics query and return results',
                parameters: {
                    type: 'object',
                    properties: {
                        query_id: {
                            type: 'number',
                            description: 'Dune query ID to execute',
                            required: true
                        },
                        parameters: {
                            type: 'object',
                            description: 'Query parameters as key-value pairs',
                            required: false
                        }
                    },
                    required: ['query_id']
                }
            },
            {
                name: 'get_query_results',
                description: 'Get results from a previously executed query',
                parameters: {
                    type: 'object',
                    properties: {
                        execution_id: {
                            type: 'string',
                            description: 'Execution ID of the query',
                            required: true
                        }
                    },
                    required: ['execution_id']
                }
            },
            {
                name: 'get_latest_results',
                description: 'Get the latest results for a query',
                parameters: {
                    type: 'object',
                    properties: {
                        query_id: {
                            type: 'number',
                            description: 'Dune query ID',
                            required: true
                        },
                        limit: {
                            type: 'number',
                            description: 'Number of rows to return',
                            required: false,
                            default: 100
                        }
                    },
                    required: ['query_id']
                }
            }
        ]
    },
    {
        name: 'rugcheck-mcp',
        description: 'Rug Check token security and risk analysis',
        command: 'npx',
        args: ['-y', 'rug-check-mcp'],
        env: {},
        connected: false,
        category: 'Market Data',
        imageUrl: 'https://mcp-server-tool-logo.s3.ap-northeast-1.amazonaws.com/icons8-rug-100.png',
        githubUrl: 'https://github.com/kukapay/rug-check-mcp',
        authRequired: false,
        authParams: {},
        // 🔧 新增：基于RugCheck的预定义工具信息
        predefinedTools: [
            {
                name: 'check_token',
                description: 'Analyze token for potential rug pull risks and security issues',
                parameters: {
                    type: 'object',
                    properties: {
                        token_address: {
                            type: 'string',
                            description: 'Token contract address to analyze',
                            required: true
                        },
                        chain: {
                            type: 'string',
                            description: 'Blockchain network (ethereum, bsc, polygon, etc.)',
                            required: false,
                            default: 'ethereum'
                        }
                    },
                    required: ['token_address']
                }
            },
            {
                name: 'get_security_score',
                description: 'Get detailed security score and risk assessment for a token',
                parameters: {
                    type: 'object',
                    properties: {
                        token_address: {
                            type: 'string',
                            description: 'Token contract address',
                            required: true
                        },
                        include_details: {
                            type: 'boolean',
                            description: 'Include detailed risk breakdown',
                            required: false,
                            default: true
                        }
                    },
                    required: ['token_address']
                }
            }
        ]
>>>>>>> c6cab5cd
    },

    {
        name: 'chainlink-mcp',
        description: 'ChainLink price feeds and oracle data',
        command: 'node',
        args: [`/home/ubuntu/mcp-tools/chainlink-feeds-mcp/index.js`],
        env: {},
        connected: false,
        category: 'Market Data',
        imageUrl: 'https://mcp-server-tool-logo.s3.ap-northeast-1.amazonaws.com/icons8-chainlink-100.png',
        githubUrl: 'https://github.com/kukapay/chainlink-feeds-mcp',
        authRequired: false,
        authParams: {},
        // 🔧 新增：基于Chainlink的预定义工具信息
        predefinedTools: [
            {
                name: 'get_price_feed',
                description: 'Get latest price from Chainlink price feeds',
                parameters: {
                    type: 'object',
                    properties: {
                        feed_address: {
                            type: 'string',
                            description: 'Chainlink price feed contract address',
                            required: true
                        },
                        network: {
                            type: 'string',
                            description: 'Network name (ethereum, polygon, arbitrum, etc.)',
                            required: false,
                            default: 'ethereum'
                        }
                    },
                    required: ['feed_address']
                }
            },
            {
                name: 'get_feed_data',
                description: 'Get comprehensive data from a Chainlink price feed',
                parameters: {
                    type: 'object',
                    properties: {
                        pair: {
                            type: 'string',
                            description: 'Trading pair (e.g., ETH/USD, BTC/USD)',
                            required: true
                        },
                        network: {
                            type: 'string',
                            description: 'Network to query',
                            required: false,
                            default: 'ethereum'
                        }
                    },
                    required: ['pair']
                }
            },
            {
                name: 'list_price_feeds',
                description: 'List available Chainlink price feeds for a network',
                parameters: {
                    type: 'object',
                    properties: {
                        network: {
                            type: 'string',
                            description: 'Network name',
                            required: false,
                            default: 'ethereum'
                        },
                        category: {
                            type: 'string',
                            description: 'Feed category (crypto, forex, commodities)',
                            required: false
                        }
                    },
                    required: []
                }
            }
        ]
    },
    {
        name: 'feargreed-mcp',
        description: 'Fear & Greed Index cryptocurrency market sentiment',
        command: '/home/ubuntu/venvs/mcp-env/bin/uv',
        args: [ 
            "--directory", "/home/ubuntu/mcp-tools/crypto-feargreed-mcp", 
            "run", 
            "main.py" 
        ],
        env: {},
        connected: false,
        category: 'Market Data',
        imageUrl: 'https://mcp-server-tool-logo.s3.ap-northeast-1.amazonaws.com/icons8-crypto-100.png',
        githubUrl: 'https://github.com/kukapay/crypto-feargreed-mcp',
        authRequired: false,
        authParams: {},
        // 🔧 新增：基于Fear & Greed Index的预定义工具信息
        predefinedTools: [
            {
                name: 'get_current_index',
                description: 'Get the current Fear & Greed Index value and classification',
                parameters: {
                    type: 'object',
                    properties: {},
                    required: []
                }
            },
            {
                name: 'get_historical_data',
                description: 'Get historical Fear & Greed Index data',
                parameters: {
                    type: 'object',
                    properties: {
                        limit: {
                            type: 'number',
                            description: 'Number of historical data points to return',
                            required: false,
                            default: 30
                        },
                        format: {
                            type: 'string',
                            description: 'Data format (json, csv)',
                            required: false,
                            default: 'json'
                        }
                    },
                    required: []
                }
            },
            {
                name: 'get_index_analysis',
                description: 'Get detailed analysis of the current market sentiment',
                parameters: {
                    type: 'object',
                    properties: {
                        include_factors: {
                            type: 'boolean',
                            description: 'Include breakdown of contributing factors',
                            required: false,
                            default: true
                        }
                    },
                    required: []
                }
            }
        ]
    },
    {
        name: 'rugcheck-mcp',
        description: 'Rug Check token security and risk analysis for Solana tokens',
        command: '/home/ubuntu/mcp-tools/mcp-venv/bin/python',
        args: [`/home/ubuntu/mcp-tools/rug-check-mcp/main.py`],
        env: {
            SOLSNIFFER_API_KEY: process.env.SOLSNIFFER_API_KEY || ''
        },
        connected: false,
        category: 'Market Data',
        imageUrl: 'https://mcp-server-tool-logo.s3.ap-northeast-1.amazonaws.com/icons8-rug-100.png',
        githubUrl: 'https://github.com/kukapay/rug-check-mcp',
        authRequired: true,
        authParams: {
            SOLSNIFFER_API_KEY: "SOLSNIFFER_API_KEY"
        }
    },
    {
        name: 'whaletracker-mcp',
        description: 'Whale Tracker large transaction monitoring',
        command: 'npx',
        args: ['-y', 'whale-tracker-mcp'],
        env: {},
        connected: false,
        category: 'Market Data',
        imageUrl: 'https://mcp-server-tool-logo.s3.ap-northeast-1.amazonaws.com/icons8-crypto-100.png',
        githubUrl: 'https://github.com/kukapay/whale-tracker-mcp',
        authRequired: false,
        authParams: {},
        // 🔧 新增：基于Whale Tracker的预定义工具信息
        predefinedTools: [
            {
                name: 'get_whale_transactions',
                description: 'Get recent large transactions (whale movements)',
                parameters: {
                    type: 'object',
                    properties: {
                        min_value_usd: {
                            type: 'number',
                            description: 'Minimum transaction value in USD',
                            required: false,
                            default: 1000000
                        },
                        token: {
                            type: 'string',
                            description: 'Token symbol to filter (ETH, BTC, USDC, etc.)',
                            required: false
                        },
                        limit: {
                            type: 'number',
                            description: 'Number of transactions to return',
                            required: false,
                            default: 20
                        }
                    },
                    required: []
                }
            },
            {
                name: 'track_address',
                description: 'Monitor transactions for a specific whale address',
                parameters: {
                    type: 'object',
                    properties: {
                        address: {
                            type: 'string',
                            description: 'Wallet address to track',
                            required: true
                        },
                        time_range: {
                            type: 'string',
                            description: 'Time range (24h, 7d, 30d)',
                            required: false,
                            default: '24h'
                        }
                    },
                    required: ['address']
                }
            },
            {
                name: 'get_whale_alerts',
                description: 'Get real-time whale transaction alerts',
                parameters: {
                    type: 'object',
                    properties: {
                        networks: {
                            type: 'array',
                            description: 'Networks to monitor (ethereum, bitcoin, etc.)',
                            items: {
                                type: 'string'
                            },
                            required: false
                        },
                        threshold: {
                            type: 'number',
                            description: 'Alert threshold in USD',
                            required: false,
                            default: 500000
                        }
                    },
                    required: []
                }
            }
        ]
    },
    
    // Development Tools 服务
    {
        name: 'github-mcp',
        description: 'GitHub repository management and operations with comprehensive API access including repos, issues, PRs, actions, and code security',
        command: 'docker',
        args: [
            'run',
            '-i',
            '--rm',
            '-e',
            'GITHUB_PERSONAL_ACCESS_TOKEN',
            '-e',
            'GITHUB_TOOLSETS',
            '-e',
            'GITHUB_READ_ONLY',
            'ghcr.io/github/github-mcp-server'
        ],
        env: {
            GITHUB_PERSONAL_ACCESS_TOKEN: process.env.GITHUB_PERSONAL_ACCESS_TOKEN || '',
        },
        connected: false,
        category: 'Dev Tool',
        imageUrl: 'https://mcp-server-tool-logo.s3.ap-northeast-1.amazonaws.com/GitHub-Mark.png',
        githubUrl: 'https://github.com/github/github-mcp-server',
        authRequired: true,
        authParams: {
            GITHUB_PERSONAL_ACCESS_TOKEN: "GITHUB_PERSONAL_ACCESS_TOKEN",
        },
        // 🔧 新增：基于GitHub官方文档的预定义工具信息
        predefinedTools: [
            {
                name: 'create_or_update_file',
                description: 'Create or update a single file in a repository',
                parameters: {
                    type: 'object',
                    properties: {
                        owner: {
                            type: 'string',
                            description: 'Repository owner (username or organization)',
                            required: true
                        },
                        repo: {
                            type: 'string',
                            description: 'Repository name',
                            required: true
                        },
                        path: {
                            type: 'string',
                            description: 'Path where to create/update the file',
                            required: true
                        },
                        content: {
                            type: 'string',
                            description: 'Content of the file',
                            required: true
                        },
                        message: {
                            type: 'string',
                            description: 'Commit message',
                            required: true
                        },
                        branch: {
                            type: 'string',
                            description: 'Branch to create/update the file in',
                            required: true
                        },
                        sha: {
                            type: 'string',
                            description: 'SHA of file being replaced (for updates)',
                            required: false
                        }
                    },
                    required: ['owner', 'repo', 'path', 'content', 'message', 'branch']
                }
            },
            {
                name: 'search_repositories',
                description: 'Search for GitHub repositories',
                parameters: {
                    type: 'object',
                    properties: {
                        query: {
                            type: 'string',
                            description: 'Search query',
                            required: true
                        },
                        page: {
                            type: 'number',
                            description: 'Page number for pagination',
                            required: false
                        },
                        perPage: {
                            type: 'number',
                            description: 'Results per page (max 100)',
                            required: false,
                            default: 30
                        }
                    },
                    required: ['query']
                }
            },
            {
                name: 'create_repository',
                description: 'Create a new GitHub repository',
                parameters: {
                    type: 'object',
                    properties: {
                        name: {
                            type: 'string',
                            description: 'Repository name',
                            required: true
                        },
                        description: {
                            type: 'string',
                            description: 'Repository description',
                            required: false
                        },
                        private: {
                            type: 'boolean',
                            description: 'Whether repo should be private',
                            required: false,
                            default: false
                        },
                        autoInit: {
                            type: 'boolean',
                            description: 'Initialize with README',
                            required: false,
                            default: false
                        }
                    },
                    required: ['name']
                }
            },
            {
                name: 'create_issue',
                description: 'Create a new issue',
                parameters: {
                    type: 'object',
                    properties: {
                        owner: {
                            type: 'string',
                            description: 'Repository owner',
                            required: true
                        },
                        repo: {
                            type: 'string',
                            description: 'Repository name',
                            required: true
                        },
                        title: {
                            type: 'string',
                            description: 'Issue title',
                            required: true
                        },
                        body: {
                            type: 'string',
                            description: 'Issue description',
                            required: false
                        },
                        assignees: {
                            type: 'array',
                            description: 'Usernames to assign',
                            items: { type: 'string' },
                            required: false
                        },
                        labels: {
                            type: 'array',
                            description: 'Labels to add',
                            items: { type: 'string' },
                            required: false
                        }
                    },
                    required: ['owner', 'repo', 'title']
                }
            },
            {
                name: 'create_pull_request',
                description: 'Create a new pull request',
                parameters: {
                    type: 'object',
                    properties: {
                        owner: {
                            type: 'string',
                            description: 'Repository owner',
                            required: true
                        },
                        repo: {
                            type: 'string',
                            description: 'Repository name',
                            required: true
                        },
                        title: {
                            type: 'string',
                            description: 'PR title',
                            required: true
                        },
                        body: {
                            type: 'string',
                            description: 'PR description',
                            required: false
                        },
                        head: {
                            type: 'string',
                            description: 'Branch containing changes',
                            required: true
                        },
                        base: {
                            type: 'string',
                            description: 'Branch to merge into',
                            required: true
                        },
                        draft: {
                            type: 'boolean',
                            description: 'Create as draft PR',
                            required: false,
                            default: false
                        }
                    },
                    required: ['owner', 'repo', 'title', 'head', 'base']
                }
            },
            {
                name: 'search_code',
                description: 'Search for code across GitHub repositories',
                parameters: {
                    type: 'object',
                    properties: {
                        q: {
                            type: 'string',
                            description: 'Search query using GitHub code search syntax',
                            required: true
                        },
                        sort: {
                            type: 'string',
                            description: 'Sort field (indexed only)',
                            enum: ['indexed'],
                            required: false
                        },
                        order: {
                            type: 'string',
                            description: 'Sort order',
                            enum: ['asc', 'desc'],
                            required: false,
                            default: 'desc'
                        },
                        per_page: {
                            type: 'number',
                            description: 'Results per page (max 100)',
                            required: false,
                            default: 30
                        }
                    },
                    required: ['q']
                }
            },
            {
                name: 'get_file_contents',
                description: 'Get contents of a file or directory',
                parameters: {
                    type: 'object',
                    properties: {
                        owner: {
                            type: 'string',
                            description: 'Repository owner',
                            required: true
                        },
                        repo: {
                            type: 'string',
                            description: 'Repository name',
                            required: true
                        },
                        path: {
                            type: 'string',
                            description: 'Path to file/directory',
                            required: true
                        },
                        branch: {
                            type: 'string',
                            description: 'Branch to get contents from',
                            required: false
                        }
                    },
                    required: ['owner', 'repo', 'path']
                }
            },
            {
                name: 'fork_repository',
                description: 'Fork a repository',
                parameters: {
                    type: 'object',
                    properties: {
                        owner: {
                            type: 'string',
                            description: 'Repository owner',
                            required: true
                        },
                        repo: {
                            type: 'string',
                            description: 'Repository name',
                            required: true
                        },
                        organization: {
                            type: 'string',
                            description: 'Organization to fork to',
                            required: false
                        }
                    },
                    required: ['owner', 'repo']
                }
            }
        ]
    },
    {
        name: 'mindsdb-mcp',
        description: 'MindsDB machine learning database integration',
        command: '/home/ubuntu/mcp-tools/mcp-venv/bin/python',
        args: [`/home/ubuntu/mcp-tools/minds-mcp/server.py`],
        env: {},
        connected: false,
        category: 'Dev Tool',
        imageUrl: 'https://mcp-server-tool-logo.s3.ap-northeast-1.amazonaws.com/icons8-money-minded-68.png',
        githubUrl: 'https://github.com/mindsdb/minds-mcp',
        authRequired: false,
        authParams: {},
        // 🔧 新增：基于MindsDB的预定义工具信息
        predefinedTools: [
            {
                name: 'create_model',
                description: 'Create a machine learning model in MindsDB',
                parameters: {
                    type: 'object',
                    properties: {
                        model_name: {
                            type: 'string',
                            description: 'Name for the ML model',
                            required: true
                        },
                        query: {
                            type: 'string',
                            description: 'SQL query to define the model',
                            required: true
                        },
                        engine: {
                            type: 'string',
                            description: 'ML engine to use (lightwood, huggingface, etc.)',
                            required: false,
                            default: 'lightwood'
                        }
                    },
                    required: ['model_name', 'query']
                }
            },
            {
                name: 'predict',
                description: 'Make predictions using a trained model',
                parameters: {
                    type: 'object',
                    properties: {
                        model_name: {
                            type: 'string',
                            description: 'Name of the model to use for prediction',
                            required: true
                        },
                        data: {
                            type: 'object',
                            description: 'Input data for prediction',
                            required: true
                        }
                    },
                    required: ['model_name', 'data']
                }
            },
            {
                name: 'list_models',
                description: 'List all available models',
                parameters: {
                    type: 'object',
                    properties: {
                        status: {
                            type: 'string',
                            description: 'Filter by model status (training, complete, error)',
                            required: false
                        }
                    },
                    required: []
                }
            },
            {
                name: 'query_data',
                description: 'Execute SQL queries on connected data sources',
                parameters: {
                    type: 'object',
                    properties: {
                        query: {
                            type: 'string',
                            description: 'SQL query to execute',
                            required: true
                        },
                        database: {
                            type: 'string',
                            description: 'Target database name',
                            required: false
                        }
                    },
                    required: ['query']
                }
            }
        ]
    },
    {
        name: 'playwright-mcp',
        description: 'Playwright browser automation and testing',
        command: 'npx',
        args: ['-y', '@playwright/mcp@latest'],
        env: {},
        connected: false,
        category: 'Dev Tool',
        imageUrl: 'https://mcp-server-tool-logo.s3.ap-northeast-1.amazonaws.com/playwrite.png',
        githubUrl: 'https://github.com/microsoft/playwright-mcp',
        authRequired: false,
        authParams: {}
    },
    {
        name: 'blender-mcp',
        description: 'Blender 3D modeling and animation integration with Claude AI through MCP',
        command: 'uvx',
        args: ['blender-mcp'],
        env: {},
        connected: false,
        category: 'Dev Tool',
        imageUrl: 'https://mcp-server-tool-logo.s3.ap-northeast-1.amazonaws.com/icons8-blender-100.png',
        githubUrl: 'https://github.com/ahujasid/blender-mcp',
        authRequired: false,
        authParams: {},
        // 🔧 新增：基于Blender的预定义工具信息
        predefinedTools: [
            {
                name: 'create_object',
                description: 'Create a new 3D object in Blender',
                parameters: {
                    type: 'object',
                    properties: {
                        object_type: {
                            type: 'string',
                            description: 'Type of object (cube, sphere, cylinder, plane, etc.)',
                            required: true
                        },
                        location: {
                            type: 'array',
                            description: 'Object location [x, y, z]',
                            items: {
                                type: 'number'
                            },
                            required: false,
                            default: [0, 0, 0]
                        },
                        scale: {
                            type: 'array',
                            description: 'Object scale [x, y, z]',
                            items: {
                                type: 'number'
                            },
                            required: false,
                            default: [1, 1, 1]
                        }
                    },
                    required: ['object_type']
                }
            },
            {
                name: 'render_scene',
                description: 'Render the current Blender scene',
                parameters: {
                    type: 'object',
                    properties: {
                        output_path: {
                            type: 'string',
                            description: 'Output file path for rendered image',
                            required: false
                        },
                        resolution: {
                            type: 'array',
                            description: 'Render resolution [width, height]',
                            items: {
                                type: 'number'
                            },
                            required: false,
                            default: [1920, 1080]
                        },
                        samples: {
                            type: 'number',
                            description: 'Number of render samples',
                            required: false,
                            default: 128
                        }
                    },
                    required: []
                }
            },
            {
                name: 'apply_material',
                description: 'Apply material to selected objects',
                parameters: {
                    type: 'object',
                    properties: {
                        material_name: {
                            type: 'string',
                            description: 'Name of the material to apply',
                            required: true
                        },
                        object_names: {
                            type: 'array',
                            description: 'Names of objects to apply material to',
                            items: {
                                type: 'string'
                            },
                            required: false
                        }
                    },
                    required: ['material_name']
                }
            },
            {
                name: 'animate_object',
                description: 'Create animation for an object',
                parameters: {
                    type: 'object',
                    properties: {
                        object_name: {
                            type: 'string',
                            description: 'Name of object to animate',
                            required: true
                        },
                        animation_type: {
                            type: 'string',
                            description: 'Animation type (location, rotation, scale)',
                            required: true
                        },
                        start_frame: {
                            type: 'number',
                            description: 'Starting frame of animation',
                            required: false,
                            default: 1
                        },
                        end_frame: {
                            type: 'number',
                            description: 'Ending frame of animation',
                            required: false,
                            default: 250
                        }
                    },
                    required: ['object_name', 'animation_type']
                }
            }
        ]
    },
    {
        name: 'unity-mcp',
        description: 'Unity game engine development tools',
        command: 'npx',
        args: ['-y', 'unity-mcp'],
        env: {},
        connected: false,
        category: 'Dev Tool',
        imageUrl: 'https://mcp-server-tool-logo.s3.ap-northeast-1.amazonaws.com/icons8-unity-100.png',
        githubUrl: 'https://github.com/justinpbarnett/unity-mcp',
        authRequired: false,
        authParams: {}
    },
    {
        name: 'unreal-mcp',
        description: 'Unreal Engine game development integration with AI control through MCP',
        command: 'uv',
        args: [
            '--directory',
            '/home/ubuntu/mcp-tools/unreal-mcp/Python',
            'run',
            'unreal_mcp_server.py'
        ],
        env: {},
        connected: false,
        category: 'Dev Tool',
        imageUrl: 'https://mcp-server-tool-logo.s3.ap-northeast-1.amazonaws.com/icons8-unreal-engine-100.png',
        githubUrl: 'https://github.com/chongdashu/unreal-mcp',
        authRequired: false,
        authParams: {}
    },
    {
        name: 'figma-mcp',
        description: 'Figma design tool integration and context',
        command: 'npx',
        args: ['-y', 'figma-developer-mcp',`--figma-api-key=${process.env.FIGMA_API_KEY || ''}`, "--stdio"],
        env: {},
        connected: false,
        category: 'Dev Tool',
        imageUrl: 'https://mcp-server-tool-logo.s3.ap-northeast-1.amazonaws.com/icons8-figma-96.png',
        githubUrl: 'https://github.com/GLips/Figma-Context-MCP',
        authRequired: true,
        authParams: {
            FIGMA_API_KEY: "FIGMA_API_KEY"
        },
        // 🔧 新增：基于Figma的预定义工具信息
        predefinedTools: [
            {
                name: 'get_file_info',
                description: 'Get information about a Figma file',
                parameters: {
                    type: 'object',
                    properties: {
                        file_key: {
                            type: 'string',
                            description: 'Figma file key from the URL',
                            required: true
                        },
                        version: {
                            type: 'string',
                            description: 'File version ID (optional)',
                            required: false
                        }
                    },
                    required: ['file_key']
                }
            },
            {
                name: 'get_file_nodes',
                description: 'Get specific nodes from a Figma file',
                parameters: {
                    type: 'object',
                    properties: {
                        file_key: {
                            type: 'string',
                            description: 'Figma file key',
                            required: true
                        },
                        node_ids: {
                            type: 'array',
                            description: 'Array of node IDs to retrieve',
                            items: {
                                type: 'string'
                            },
                            required: true
                        }
                    },
                    required: ['file_key', 'node_ids']
                }
            },
            {
                name: 'get_image_exports',
                description: 'Export images from Figma nodes',
                parameters: {
                    type: 'object',
                    properties: {
                        file_key: {
                            type: 'string',
                            description: 'Figma file key',
                            required: true
                        },
                        node_ids: {
                            type: 'array',
                            description: 'Node IDs to export as images',
                            items: {
                                type: 'string'
                            },
                            required: true
                        },
                        format: {
                            type: 'string',
                            description: 'Export format (png, jpg, svg, pdf)',
                            required: false,
                            default: 'png'
                        },
                        scale: {
                            type: 'number',
                            description: 'Scale factor for export',
                            required: false,
                            default: 1
                        }
                    },
                    required: ['file_key', 'node_ids']
                }
            },
            {
                name: 'get_team_projects',
                description: 'Get projects for a team',
                parameters: {
                    type: 'object',
                    properties: {
                        team_id: {
                            type: 'string',
                            description: 'Team ID',
                            required: true
                        }
                    },
                    required: ['team_id']
                }
            }
        ]
    },
    {
        name: 'aws-mcp',
        description: 'AWS cloud services integration with comprehensive API support',
        command: 'uvx',
        args: ['awslabs.aws-api-mcp-server@latest'],
        env: {},
        connected: false,
        category: 'Dev Tool',
        imageUrl: 'https://mcp-server-tool-logo.s3.ap-northeast-1.amazonaws.com/icons8-aws-96.png',
        githubUrl: 'https://awslabs.github.io/mcp/',
        authRequired: false,
        authParams: {},
        // 🔧 新增：基于AWS的预定义工具信息
        predefinedTools: [
            {
                name: 'list_s3_buckets',
                description: 'List all S3 buckets in the account',
                parameters: {
                    type: 'object',
                    properties: {
                        region: {
                            type: 'string',
                            description: 'AWS region',
                            required: false,
                            default: 'us-east-1'
                        }
                    },
                    required: []
                }
            },
            {
                name: 'get_s3_object',
                description: 'Get an object from S3 bucket',
                parameters: {
                    type: 'object',
                    properties: {
                        bucket: {
                            type: 'string',
                            description: 'S3 bucket name',
                            required: true
                        },
                        key: {
                            type: 'string',
                            description: 'Object key/path',
                            required: true
                        }
                    },
                    required: ['bucket', 'key']
                }
            },
            {
                name: 'list_ec2_instances',
                description: 'List EC2 instances',
                parameters: {
                    type: 'object',
                    properties: {
                        region: {
                            type: 'string',
                            description: 'AWS region',
                            required: false,
                            default: 'us-east-1'
                        },
                        state: {
                            type: 'string',
                            description: 'Instance state filter (running, stopped, etc.)',
                            required: false
                        }
                    },
                    required: []
                }
            },
            {
                name: 'invoke_lambda',
                description: 'Invoke a Lambda function',
                parameters: {
                    type: 'object',
                    properties: {
                        function_name: {
                            type: 'string',
                            description: 'Lambda function name or ARN',
                            required: true
                        },
                        payload: {
                            type: 'object',
                            description: 'Function payload/input',
                            required: false
                        },
                        invocation_type: {
                            type: 'string',
                            description: 'Invocation type (RequestResponse, Event, DryRun)',
                            required: false,
                            default: 'RequestResponse'
                        }
                    },
                    required: ['function_name']
                }
            }
        ]
    },
    {
        name: 'convex-mcp',
        description: 'Convex backend development platform',
        command: 'npx',
        args: ["-y", "convex@latest", "mcp", "start"],
        env: {},
        connected: false,
        category: 'Dev Tool',
        imageUrl: 'https://mcp-server-tool-logo.s3.ap-northeast-1.amazonaws.com/icons8-convex-66.png',
        githubUrl: 'https://github.com/get-convex/convex-backend/blob/main/npm-packages/convex/src/cli/mcp.ts',
        authRequired: false,
        authParams: {}
    },
    {
        name: 'cloudflare-mcp',
        description: 'Cloudflare edge computing and CDN services',
        command: 'npx',
        args: ["mcp-remote", "https://docs.mcp.cloudflare.com/sse"],
        env: {},
        connected: false,
        category: 'Dev Tool',
        imageUrl: 'https://mcp-server-tool-logo.s3.ap-northeast-1.amazonaws.com/icons8-cloudflare-100.png',
        githubUrl: 'https://github.com/cloudflare/mcp-server-cloudflare',
        authRequired: false,
        authParams: {}
    },
    {
        name: 'supabase-mcp',
        description: 'Supabase backend-as-a-service integration',
        command: 'npx',
        args: ["-y",
            "@supabase/mcp-server-supabase@latest",
            "--access-token",
            process.env.SUPABASE_ACCESS_TOKEN || ''],
        env: {},
        connected: false,
        category: 'Dev Tool',
        imageUrl: 'https://mcp-server-tool-logo.s3.ap-northeast-1.amazonaws.com/icons8-supabase-100.png',
        githubUrl: 'https://github.com/supabase-community/supabase-mcp',
        authRequired: true,
        authParams: {
            SUPABASE_ACCESS_TOKEN: "SUPABASE_ACCESS_TOKEN"
        }
    },
    
    // Trading 服务
    {
        name: 'binance-mcp',
        description: 'Binance cryptocurrency exchange trading (LOCAL BUILD)',
        command: 'node',
        args: [`/home/ubuntu/mcp-tools/binance-mcp/build/index.js`],
        env: {
            BINANCE_API_KEY: process.env.BINANCE_API_KEY || '',
            BINANCE_API_SECRET: process.env.BINANCE_API_SECRET || ''
        },
        connected: false,
        category: 'Trading',
        imageUrl: 'https://mcp-server-tool-logo.s3.ap-northeast-1.amazonaws.com/icons8-binance-128.png',
        githubUrl: 'https://github.com/TermiX-official/binance-mcp',
        authRequired: true,
        authParams: {
            BINANCE_API_KEY: "BINANCE_API_KEY",
            BINANCE_API_SECRET: "BINANCE_API_SECRET"
        }
    },
    {
        name: 'uniswap-mcp',
        description: 'Uniswap DEX trading and liquidity management (LOCAL BUILD)',
        command: 'node',
        args: [`/home/ubuntu/mcp-tools/uniswap-trader-mcp/index.js`],
        env: {
            INFURA_KEY: process.env.UNISWAP_INFURA_KEY || '',
            WALLET_PRIVATE_KEY: process.env.UNISWAP_WALLET_PRIVATE_KEY || ''
        },
        connected: false,
        category: 'Trading',
        imageUrl: 'https://mcp-server-tool-logo.s3.ap-northeast-1.amazonaws.com/uniswap.jpeg',
        githubUrl: 'https://github.com/kukapay/uniswap-trader-mcp',
        authRequired: true,
        authParams: {
            INFURA_KEY: "INFURA_KEY",
            WALLET_PRIVATE_KEY: "WALLET_PRIVATE_KEY"
        }
    },
    {
        name: 'hyperliquid-mcp',
        description: 'Hyperliquid decentralized perpetuals trading',
        command: 'npx',
        args: ['-y', '@mektigboy/server-hyperliquid'],
        env: {},
        connected: false,
        category: 'Trading',
        imageUrl: 'https://mcp-server-tool-logo.s3.ap-northeast-1.amazonaws.com/hyperliquid.png',
        githubUrl: 'https://github.com/mektigboy/server-hyperliquid',
        authRequired: false,
        authParams: {}
    },
    {
        name: 'pumpfun-mcp',
        description: 'Pump.fun meme token trading platform (LOCAL BUILD)',
        command: 'node',
        args: [`/home/ubuntu/mcp-tools/pumpfun-mcp-server/build/index.js`],
        env: {
            HELIUS_RPC_URL: process.env.HELIUS_RPC_URL || ''
        },
        connected: false,
        category: 'Trading',
        imageUrl: 'https://mcp-server-tool-logo.s3.ap-northeast-1.amazonaws.com/icons8-pumpkin-96.png',
        githubUrl: 'https://github.com/noahgsolomon/pumpfun-mcp-server',
        authRequired: true,
        authParams: {
            HELIUS_RPC_URL: "HELIUS_RPC_URL"
        }
    },
    
    // Social 服务
    {
        name: 'discord-mcp',
        description: 'Discord social platform integration',
        command: 'uv',
        args: ["--directory",
            `/home/ubuntu/mcp-tools/mcp-discord`,
            "run",
            "mcp-discord"],
        env: {
            DISCORD_TOKEN: process.env.DISCORD_TOKEN || ''
        },
        connected: false,
        category: 'Social',
        imageUrl: 'https://mcp-server-tool-logo.s3.ap-northeast-1.amazonaws.com/icons8-discord-96.png',
        githubUrl: 'https://github.com/hanweg/mcp-discord',
        authRequired: true,
        authParams: {
            DISCORD_TOKEN: "DISCORD_TOKEN"
        }
    },
    {
        name: 'telegram-mcp',
        description: 'Telegram messaging platform integration',
        command: 'npx',
        args: ['-y', 'mcp-telegram'],
        env: {},
        connected: false,
        category: 'Social',
        imageUrl: 'https://mcp-server-tool-logo.s3.ap-northeast-1.amazonaws.com/telegram.ico',
        githubUrl: 'https://github.com/sparfenyuk/mcp-telegram',
        authRequired: false,
        authParams: {}
    },
    {
        name: 'twitter-client-mcp',
        description: 'Advanced Twitter Client MCP with comprehensive functionality including profile operations, tweet management, search, and relationship operations. Uses Twitter API v2 credentials for enhanced functionality and secure access (LOCAL BUILD)',
        command: 'node',
        args: [`/home/ubuntu/mcp-tools/twitter-client-mcp/dist/index.js`],
        env: {
            // Primary API v2 credentials for advanced functionality
            TWITTER_API_KEY: process.env.TWITTER_API_KEY || '',
            TWITTER_API_SECRET_KEY: process.env.TWITTER_API_SECRET_KEY || '',
            TWITTER_ACCESS_TOKEN: process.env.TWITTER_ACCESS_TOKEN || '',
            TWITTER_ACCESS_TOKEN_SECRET: process.env.TWITTER_ACCESS_TOKEN_SECRET || '',
            // Optional basic auth (leave empty to use API-only mode)
            TWITTER_USERNAME: process.env.TWITTER_USERNAME || '',
            TWITTER_PASSWORD: process.env.TWITTER_PASSWORD || '',
            TWITTER_EMAIL: process.env.TWITTER_EMAIL || ''
        },
        connected: false,
        category: 'Social',
        imageUrl: 'https://mcp-server-tool-logo.s3.ap-northeast-1.amazonaws.com/x-mcp.ico',
        githubUrl: 'https://github.com/mzkrasner/twitter-client-mcp',
        authRequired: true,
        authParams: {
            TWITTER_API_KEY: "TWITTER_API_KEY",
            TWITTER_API_SECRET_KEY: "TWITTER_API_SECRET_KEY",
            TWITTER_ACCESS_TOKEN: "TWITTER_ACCESS_TOKEN",
            TWITTER_ACCESS_TOKEN_SECRET: "TWITTER_ACCESS_TOKEN_SECRET",
            TWITTER_USERNAME: "TWITTER_USERNAME",
            TWITTER_PASSWORD: "TWITTER_PASSWORD", 
            TWITTER_EMAIL: "TWITTER_EMAIL"
        },
        // 🔧 新增：预定义工具信息
        predefinedTools: [
            {
                name: 'profileByUsername',
                description: 'Get detailed Twitter profile information for a specific username',
                parameters: {
                    type: 'object',
                    properties: {
                        username: {
                            type: 'string',
                            description: 'Twitter username (without @ symbol)',
                            required: true
                        }
                    },
                    required: ['username']
                }
            },
            {
                name: 'myProfile',
                description: 'Get the authenticated user\'s Twitter profile information',
                parameters: {
                    type: 'object',
                    properties: {
                        check: {
                            type: 'boolean',
                            description: 'Must be true to confirm the action',
                            required: true
                        }
                    },
                    required: ['check']
                }
            },
            {
                name: 'sendTweet',
                description: 'Post a new tweet or reply to an existing tweet',
                parameters: {
                    type: 'object',
                    properties: {
                        text: {
                            type: 'string',
                            description: 'Tweet content (max 280 characters)',
                            required: true
                        },
                        replyToId: {
                            type: 'string',
                            description: 'ID of the tweet to reply to (optional)',
                            required: false
                        }
                    },
                    required: ['text']
                }
            },
            {
                name: 'searchTweets',
                description: 'Search for tweets using Twitter\'s search API',
                parameters: {
                    type: 'object',
                    properties: {
                        query: {
                            type: 'string',
                            description: 'Search query string',
                            required: true
                        },
                        maxResults: {
                            type: 'number',
                            description: 'Maximum number of results to return (1-100)',
                            required: false,
                            default: 10
                        },
                        searchMode: {
                            type: 'string',
                            description: 'Search mode: Latest, Top, or Photos',
                            enum: ['Latest', 'Top', 'Photos'],
                            required: false,
                            default: 'Latest'
                        }
                    },
                    required: ['query']
                }
            },
            {
                name: 'likeTweet',
                description: 'Like a specific tweet',
                parameters: {
                    type: 'object',
                    properties: {
                        tweetId: {
                            type: 'string',
                            description: 'ID of the tweet to like',
                            required: true
                        }
                    },
                    required: ['tweetId']
                }
            },
            {
                name: 'unlikeTweet',
                description: 'Unlike a previously liked tweet',
                parameters: {
                    type: 'object',
                    properties: {
                        tweetId: {
                            type: 'string',
                            description: 'ID of the tweet to unlike',
                            required: true
                        }
                    },
                    required: ['tweetId']
                }
            },
            {
                name: 'retweet',
                description: 'Retweet a specific tweet',
                parameters: {
                    type: 'object',
                    properties: {
                        tweetId: {
                            type: 'string',
                            description: 'ID of the tweet to retweet',
                            required: true
                        }
                    },
                    required: ['tweetId']
                }
            },
            {
                name: 'unretweet',
                description: 'Undo a previous retweet',
                parameters: {
                    type: 'object',
                    properties: {
                        tweetId: {
                            type: 'string',
                            description: 'ID of the tweet to unretweet',
                            required: true
                        }
                    },
                    required: ['tweetId']
                }
            },
            {
                name: 'followUser',
                description: 'Follow a specific user',
                parameters: {
                    type: 'object',
                    properties: {
                        username: {
                            type: 'string',
                            description: 'Username of the user to follow',
                            required: true
                        }
                    },
                    required: ['username']
                }
            },
            {
                name: 'unfollowUser',
                description: 'Unfollow a specific user',
                parameters: {
                    type: 'object',
                    properties: {
                        username: {
                            type: 'string',
                            description: 'Username of the user to unfollow',
                            required: true
                        }
                    },
                    required: ['username']
                }
            },
            {
                name: 'getFollowers',
                description: 'Get list of followers for a specific user',
                parameters: {
                    type: 'object',
                    properties: {
                        username: {
                            type: 'string',
                            description: 'Username to get followers for',
                            required: true
                        },
                        count: {
                            type: 'number',
                            description: 'Number of followers to fetch (max 50)',
                            required: false,
                            default: 20
                        }
                    },
                    required: ['username']
                }
            },
            {
                name: 'getFollowing',
                description: 'Get list of users that a specific user is following',
                parameters: {
                    type: 'object',
                    properties: {
                        username: {
                            type: 'string',
                            description: 'Username to get following list for',
                            required: true
                        },
                        count: {
                            type: 'number',
                            description: 'Number of following to fetch (max 50)',
                            required: false,
                            default: 20
                        }
                    },
                    required: ['username']
                }
            },
            {
                name: 'getTweets',
                description: 'Get recent tweets from a specific user',
                parameters: {
                    type: 'object',
                    properties: {
                        username: {
                            type: 'string',
                            description: 'Username to get tweets from',
                            required: true
                        },
                        count: {
                            type: 'number',
                            description: 'Number of tweets to fetch (max 50)',
                            required: false,
                            default: 10
                        }
                    },
                    required: ['username']
                }
            },
            {
                name: 'bookmarkTweet',
                description: 'Bookmark a specific tweet',
                parameters: {
                    type: 'object',
                    properties: {
                        tweetId: {
                            type: 'string',
                            description: 'ID of the tweet to bookmark',
                            required: true
                        }
                    },
                    required: ['tweetId']
                }
            },
            {
                name: 'removeBookmark',
                description: 'Remove a tweet from bookmarks',
                parameters: {
                    type: 'object',
                    properties: {
                        tweetId: {
                            type: 'string',
                            description: 'ID of the tweet to remove from bookmarks',
                            required: true
                        }
                    },
                    required: ['tweetId']
                }
            }
        ]
    },
    {
        name: 'x-mcp',
        description: 'An MCP server to create, manage and publish X/Twitter posts directly',
        command: '/home/ubuntu/.local/bin/uv',
        args: ["--directory",
            `/home/ubuntu/mcp-tools/x-mcp`,
            "run",
            "x-mcp"],
        env: {
            TWITTER_API_KEY: process.env.TWITTER_API_KEY || '',
            TWITTER_API_SECRET: process.env.TWITTER_API_SECRET || '',
            TWITTER_ACCESS_TOKEN: process.env.TWITTER_ACCESS_TOKEN || '',
            TWITTER_ACCESS_TOKEN_SECRET: process.env.TWITTER_ACCESS_TOKEN_SECRET || ''
        },
        connected: false,
        category: 'Social',
        imageUrl: 'https://mcp-server-tool-logo.s3.ap-northeast-1.amazonaws.com/x-mcp.ico',
        githubUrl: 'https://github.com/vidhupv/x-mcp',
        authRequired: true,
        authParams: {
            TWITTER_API_KEY: "TWITTER_API_KEY",
            TWITTER_API_SECRET: "TWITTER_API_SECRET",
            TWITTER_ACCESS_TOKEN: "TWITTER_ACCESS_TOKEN",
            TWITTER_ACCESS_TOKEN_SECRET: "TWITTER_ACCESS_TOKEN_SECRET"
        }
    },
    {
        name: 'notion-mcp',
        description: 'Notion workspace and documentation integration',
        command: 'npx',
        args: ['-y', '@notionhq/notion-mcp-server'],
        env: {"OPENAPI_MCP_HEADERS": process.env.OPENAPI_MCP_HEADERS || ''},
        connected: false,
        category: 'Social',
        imageUrl: 'https://mcp-server-tool-logo.s3.ap-northeast-1.amazonaws.com/icons8-notion-96.png',
        githubUrl: 'https://github.com/makenotion/notion-mcp-server',
        authRequired: true,
        authParams: {
            OPENAPI_MCP_HEADERS: "OPENAPI_MCP_HEADERS"
        }
    },
    {
        name: 'dexscreener-mcp',
        description: 'DexScreener real-time DEX pair data, token information, and market statistics across multiple blockchains (LOCAL BUILD)',
        command: 'node',
        args: [`/home/ubuntu/mcp-tools/dexscreener-mcp-server/build/index.js`],
        env: {},
        connected: false,
        category: 'Market Data',
        imageUrl: 'https://mcp-server-tool-logo.s3.ap-northeast-1.amazonaws.com/dexscreener.ico',
        githubUrl: 'https://github.com/opensvm/dexscreener-mcp-server',
        authRequired: false,
        authParams: {}
    }

];

export const mcpNameMapping: Record<string, string> = {
    'x-mcp-server': 'x-mcp',
    'github-mcp-server': 'github-mcp',
    'playwright-mcp-server': 'playwright',
    'cook-mcp-server': 'cook-mcp',
    'dexscreener-mcp-server': 'dexscreener-mcp',
    'mcp-coingecko-server': 'coingecko-mcp',
    'pumpfun-mcp-server': 'pumpfun-mcp',
    'uniswap-trader-mcp': 'uniswap-mcp',
    'playwright-mcp-service': 'playwright',
    'coingecko-server': 'coingecko-mcp',
    'coingecko-mcp-service': 'coingecko-mcp',
    'evm-mcp-server': 'evm-mcp',
    'evm-mcp-service': 'evm-mcp',
    'dune-mcp-server': 'dune-mcp',
    'binance-mcp-server': 'binance-mcp',
    'base-mcp-server': 'base-mcp',
    'coinmarketcap-mcp-service': 'coinmarketcap-mcp',
    'coinmarketcap_mcp_service': 'coinmarketcap-mcp',
    'defillama-mcp-service': 'mcp-server-defillama',
    'rug-check-mcp-service': 'rug-check-mcp',
    'chainlink-feeds-mcp-service': 'chainlink-feeds-mcp',
    'rug-check-mcp-service': 'rugcheck-mcp',
    'crypto-feargreed-mcp-service': 'crypto-feargreed-mcp',
    'whale-tracker-mcp-service': 'whale-tracker-mcp',
    'discord-mcp-service': 'mcp-discord',
    'telegram-mcp-service': 'mcp-telegram',
    'twitter-client-mcp-service': 'twitter-client-mcp',
    'notion-mcp-service': 'notion-mcp-server',
    '12306-mcp-service': '12306-mcp'
};

/**
 * 获取预定义的MCP服务
 * @param name MCP名称
 * @returns MCP服务配置
 */
export function getPredefinedMCP(name: string): MCPService | undefined {
    // 使用全局映射进行标准化
    const normalizedName = mcpNameMapping[name] || name;
    
    // 从预定义列表中查找
    return predefinedMCPs.find(mcp => mcp.name === normalizedName);
}

/**
 * 获取所有预定义的MCP服务
 * @returns MCP服务配置列表
 */
export function getAllPredefinedMCPs(): MCPService[] {
    return [...predefinedMCPs];
}

/**
 * 根据类别获取MCP服务
 * @param category 类别名称
 * @returns 该类别的MCP服务列表
 */
export function getMCPsByCategory(category: string): MCPService[] {
    return predefinedMCPs.filter(mcp => mcp.category === category);
}

/**
 * 获取所有MCP类别
 * @returns 所有类别名称列表
 */
export function getAllMCPCategories(): string[] {
    const categories = new Set(predefinedMCPs.map(mcp => mcp.category).filter(category => category !== undefined));
    return Array.from(categories);
} <|MERGE_RESOLUTION|>--- conflicted
+++ resolved
@@ -2134,14 +2134,10 @@
         category: 'Market Data',
         imageUrl: 'https://mcp-server-tool-logo.s3.ap-northeast-1.amazonaws.com/dune.png',
         githubUrl: 'https://github.com/ekailabs/dune-mcp-server',
-<<<<<<< HEAD
         authRequired: true,
         authParams: {
             DUNE_API_KEY: "DUNE_API_KEY"
-        }
-=======
-        authRequired: false,
-        authParams: {},
+        },
         // 🔧 新增：基于Dune Analytics的预定义工具信息
         predefinedTools: [
             {
@@ -2201,65 +2197,6 @@
                 }
             }
         ]
-    },
-    {
-        name: 'rugcheck-mcp',
-        description: 'Rug Check token security and risk analysis',
-        command: 'npx',
-        args: ['-y', 'rug-check-mcp'],
-        env: {},
-        connected: false,
-        category: 'Market Data',
-        imageUrl: 'https://mcp-server-tool-logo.s3.ap-northeast-1.amazonaws.com/icons8-rug-100.png',
-        githubUrl: 'https://github.com/kukapay/rug-check-mcp',
-        authRequired: false,
-        authParams: {},
-        // 🔧 新增：基于RugCheck的预定义工具信息
-        predefinedTools: [
-            {
-                name: 'check_token',
-                description: 'Analyze token for potential rug pull risks and security issues',
-                parameters: {
-                    type: 'object',
-                    properties: {
-                        token_address: {
-                            type: 'string',
-                            description: 'Token contract address to analyze',
-                            required: true
-                        },
-                        chain: {
-                            type: 'string',
-                            description: 'Blockchain network (ethereum, bsc, polygon, etc.)',
-                            required: false,
-                            default: 'ethereum'
-                        }
-                    },
-                    required: ['token_address']
-                }
-            },
-            {
-                name: 'get_security_score',
-                description: 'Get detailed security score and risk assessment for a token',
-                parameters: {
-                    type: 'object',
-                    properties: {
-                        token_address: {
-                            type: 'string',
-                            description: 'Token contract address',
-                            required: true
-                        },
-                        include_details: {
-                            type: 'boolean',
-                            description: 'Include detailed risk breakdown',
-                            required: false,
-                            default: true
-                        }
-                    },
-                    required: ['token_address']
-                }
-            }
-        ]
->>>>>>> c6cab5cd
     },
 
     {
@@ -2423,7 +2360,52 @@
         authRequired: true,
         authParams: {
             SOLSNIFFER_API_KEY: "SOLSNIFFER_API_KEY"
-        }
+        },
+        // 🔧 新增：基于RugCheck的预定义工具信息
+        predefinedTools: [
+            {
+                name: 'check_token',
+                description: 'Analyze token for potential rug pull risks and security issues',
+                parameters: {
+                    type: 'object',
+                    properties: {
+                        token_address: {
+                            type: 'string',
+                            description: 'Token contract address to analyze',
+                            required: true
+                        },
+                        chain: {
+                            type: 'string',
+                            description: 'Blockchain network (ethereum, bsc, polygon, etc.)',
+                            required: false,
+                            default: 'ethereum'
+                        }
+                    },
+                    required: ['token_address']
+                }
+            },
+            {
+                name: 'get_security_score',
+                description: 'Get detailed security score and risk assessment for a token',
+                parameters: {
+                    type: 'object',
+                    properties: {
+                        token_address: {
+                            type: 'string',
+                            description: 'Token contract address',
+                            required: true
+                        },
+                        include_details: {
+                            type: 'boolean',
+                            description: 'Include detailed risk breakdown',
+                            required: false,
+                            default: true
+                        }
+                    },
+                    required: ['token_address']
+                }
+            }
+        ]
     },
     {
         name: 'whaletracker-mcp',
