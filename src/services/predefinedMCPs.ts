--- conflicted
+++ resolved
@@ -3796,13 +3796,8 @@
     },
     // new mcp
     {
-<<<<<<< HEAD
         "name": "coingecko-mcp-v2",
         "description": "CoinGecko MCP server v2 - provides cryptocurrency data and market analytics with enhanced features",
-=======
-        "name": "new-coingecko-mcp",
-        "description": "CoinGecko cryptocurrency data and market analytics - provides prices, market data, trends, historical data, and crypto categories (REMOTE PUBLIC or LOCAL BUILD)",
->>>>>>> 76e7db72
         "command": "npx",
         "args": ["-y", "@coingecko/coingecko-mcp"],
         "env": {
@@ -3885,13 +3880,8 @@
         },
     },
     {
-<<<<<<< HEAD
         name: 'dune-mcp-v2',
         description: 'Dune Analytics MCP server v2 - enhanced blockchain data access for AI agents (kukapay implementation)',
-=======
-        name: 'new-dune-analytics-mcp',
-        description: 'Dune Analytics MCP Server - provides access to blockchain data queries and results from Dune Analytics for AI agents, including fetching latest results and executing queries',
->>>>>>> 76e7db72
         command: 'npx',
         args: ['-y', '@kukapay/dune-analytics-mcp'],
         env: {},
@@ -4185,13 +4175,8 @@
         ]
     },
     {
-<<<<<<< HEAD
         "name": "hyperliquid-mcp-v2",
         "description": "Hyperliquid MCP server v2 - advanced onchain tools with comprehensive trading operations, account management, and market data using Hyperliquid SDK",
-=======
-        "name": "new-hyperliquid-mcp",
-        "description": "Hyperliquid MCP Server - provides onchain tools for AI applications to interact with Hyperliquid, including account states, order management, trading operations, and market data using Hyperliquid SDK (LOCAL BUILD)",
->>>>>>> 76e7db72
         "command": "node",
         "args": ["/home/ubuntu/mcp-tools/hyperliquid-mcp/dist/index.js"],
         "env": {},
