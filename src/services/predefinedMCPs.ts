--- conflicted
+++ resolved
@@ -1815,326 +1815,6 @@
         ]
     },
     {
-<<<<<<< HEAD
-        name: 'defillama-mcp-v1',
-        description: 'DeFiLlama MCP server v1 - provides DeFi protocol data, TVL analytics, chain data, token prices, and stablecoin information',
-        command: SYSTEM_COMMANDS.NODE_PATH,
-        args: [`/home/ubuntu/mcp-tools/mcp-server-defillama/dist/index.js`],
-        env: {},
-        connected: false,
-        category: 'Market Data',
-        imageUrl: 'https://mcp-server-tool-logo.s3.ap-northeast-1.amazonaws.com/mcp-server-defillama.png',
-        githubUrl: 'https://github.com/dcSpark/mcp-server-defillama',
-        authRequired: false,
-        authParams: {},
-        // 🔧 新增：基于DeFiLlama官方API的预定义工具信息
-        predefinedTools: [
-            {
-                name: 'get_protocol_tvl',
-                description: 'Get Total Value Locked (TVL) data for DeFi protocols',
-                parameters: {
-                    type: 'object',
-                    properties: {
-                        protocol: {
-                            type: 'string',
-                            description: 'Protocol slug (e.g., aave, uniswap, compound)',
-                            required: false
-                        },
-                        chain: {
-                            type: 'string',
-                            description: 'Blockchain name (e.g., ethereum, polygon, arbitrum)',
-                            required: false
-                        }
-                    },
-                    required: []
-                }
-            },
-            {
-                name: 'get_all_protocols',
-                description: 'Get list of all DeFi protocols with basic information',
-                parameters: {
-                    type: 'object',
-                    properties: {
-                        category: {
-                            type: 'string',
-                            description: 'Filter by protocol category (e.g., dexes, lending, derivatives)',
-                            required: false
-                        },
-                        chain: {
-                            type: 'string',
-                            description: 'Filter by blockchain',
-                            required: false
-                        }
-                    },
-                    required: []
-                }
-            },
-            {
-                name: 'get_chain_tvl',
-                description: 'Get TVL data for specific blockchain chains',
-                parameters: {
-                    type: 'object',
-                    properties: {
-                        chain: {
-                            type: 'string',
-                            description: 'Blockchain name (e.g., ethereum, bsc, polygon)',
-                            required: true
-                        }
-                    },
-                    required: ['chain']
-                }
-            },
-            {
-                name: 'get_historical_tvl',
-                description: 'Get historical TVL data for protocols or chains',
-                parameters: {
-                    type: 'object',
-                    properties: {
-                        protocol: {
-                            type: 'string',
-                            description: 'Protocol slug for protocol-specific data',
-                            required: false
-                        },
-                        chain: {
-                            type: 'string',
-                            description: 'Chain name for chain-specific data',
-                            required: false
-                        },
-                        start_timestamp: {
-                            type: 'number',
-                            description: 'Start timestamp for historical data',
-                            required: false
-                        },
-                        end_timestamp: {
-                            type: 'number',
-                            description: 'End timestamp for historical data',
-                            required: false
-                        }
-                    },
-                    required: []
-                }
-            },
-            {
-                name: 'get_token_prices',
-                description: 'Get current and historical token prices',
-                parameters: {
-                    type: 'object',
-                    properties: {
-                        tokens: {
-                            type: 'array',
-                            description: 'Array of token addresses or coingecko IDs',
-                            required: true
-                        },
-                        timestamp: {
-                            type: 'number',
-                            description: 'Unix timestamp for historical prices',
-                            required: false
-                        },
-                        chain: {
-                            type: 'string',
-                            description: 'Blockchain for token addresses',
-                            required: false,
-                            default: 'ethereum'
-                        }
-                    },
-                    required: ['tokens']
-                }
-            },
-            {
-                name: 'get_stablecoin_data',
-                description: 'Get stablecoin market cap and chain distribution data',
-                parameters: {
-                    type: 'object',
-                    properties: {
-                        stablecoin: {
-                            type: 'string',
-                            description: 'Stablecoin ID (e.g., 1, 2 for USDT, USDC)',
-                            required: false
-                        },
-                        include_prices: {
-                            type: 'boolean',
-                            description: 'Include price data',
-                            required: false,
-                            default: false
-                        }
-                    },
-                    required: []
-                }
-            },
-            {
-                name: 'get_protocol_fees_revenue',
-                description: 'Get protocol fees and revenue data',
-                parameters: {
-                    type: 'object',
-                    properties: {
-                        protocol: {
-                            type: 'string',
-                            description: 'Protocol slug',
-                            required: false
-                        },
-                        data_type: {
-                            type: 'string',
-                            description: 'Type of data to retrieve',
-                            enum: ['fees', 'revenue', 'both'],
-                            required: false,
-                            default: 'both'
-                        }
-                    },
-                    required: []
-                }
-            },
-            {
-                name: 'get_yield_pools',
-                description: 'Get yield farming pools and APY data',
-                parameters: {
-                    type: 'object',
-                    properties: {
-                        chain: {
-                            type: 'string',
-                            description: 'Filter by blockchain',
-                            required: false
-                        },
-                        protocol: {
-                            type: 'string',
-                            description: 'Filter by protocol',
-                            required: false
-                        },
-                        min_tvl: {
-                            type: 'number',
-                            description: 'Minimum TVL threshold',
-                            required: false,
-                            default: 1000
-                        },
-                        stablecoin: {
-                            type: 'boolean',
-                            description: 'Filter for stablecoin pools only',
-                            required: false,
-                            default: false
-                        }
-                    },
-                    required: []
-                }
-            },
-            {
-                name: 'get_protocol_treasury',
-                description: 'Get protocol treasury and token holdings data',
-                parameters: {
-                    type: 'object',
-                    properties: {
-                        protocol: {
-                            type: 'string',
-                            description: 'Protocol slug',
-                            required: true
-                        }
-                    },
-                    required: ['protocol']
-                }
-            },
-            {
-                name: 'get_protocol_emissions',
-                description: 'Get protocol token emissions and unlock schedules',
-                parameters: {
-                    type: 'object',
-                    properties: {
-                        protocol: {
-                            type: 'string',
-                            description: 'Protocol slug',
-                            required: true
-                        }
-                    },
-                    required: ['protocol']
-                }
-            },
-            {
-                name: 'get_bridge_volumes',
-                description: 'Get cross-chain bridge volume data',
-                parameters: {
-                    type: 'object',
-                    properties: {
-                        bridge: {
-                            type: 'string',
-                            description: 'Bridge name (e.g., multichain, polygon, arbitrum)',
-                            required: false
-                        },
-                        chain: {
-                            type: 'string',
-                            description: 'Source or destination chain',
-                            required: false
-                        }
-                    },
-                    required: []
-                }
-            },
-            {
-                name: 'get_dex_volumes',
-                description: 'Get decentralized exchange trading volumes',
-                parameters: {
-                    type: 'object',
-                    properties: {
-                        dex: {
-                            type: 'string',
-                            description: 'DEX protocol name (e.g., uniswap, sushiswap)',
-                            required: false
-                        },
-                        chain: {
-                            type: 'string',
-                            description: 'Blockchain name',
-                            required: false
-                        },
-                        exclude_total_data_chart: {
-                            type: 'boolean',
-                            description: 'Exclude total data chart',
-                            required: false,
-                            default: true
-                        }
-                    },
-                    required: []
-                }
-            },
-            {
-                name: 'get_liquidations_data',
-                description: 'Get liquidation data for lending protocols',
-                parameters: {
-                    type: 'object',
-                    properties: {
-                        protocol: {
-                            type: 'string',
-                            description: 'Lending protocol name',
-                            required: false
-                        },
-                        chain: {
-                            type: 'string',
-                            description: 'Blockchain name',
-                            required: false
-                        }
-                    },
-                    required: []
-                }
-            },
-            {
-                name: 'search_protocols',
-                description: 'Search for DeFi protocols by name or keyword',
-                parameters: {
-                    type: 'object',
-                    properties: {
-                        query: {
-                            type: 'string',
-                            description: 'Search query (protocol name or keyword)',
-                            required: true
-                        },
-                        limit: {
-                            type: 'number',
-                            description: 'Maximum number of results',
-                            required: false,
-                            default: 10
-                        }
-                    },
-                    required: ['query']
-                }
-            }
-        ]
-    },
-    {
         name: 'dune-mcp-v1',
         description: 'Dune Analytics MCP server v1 - blockchain data queries and dashboards (ekailabs implementation)',
         command: SYSTEM_COMMANDS.NODE_PATH,
@@ -2212,8 +1892,6 @@
     },
 
     {
-=======
->>>>>>> 46abdda7
         name: 'chainlink-mcp',
         description: 'ChainLink price feeds and oracle data',
         command: SYSTEM_COMMANDS.NODE_PATH,
@@ -5239,10 +4917,7 @@
     'base-mcp-server': 'base-mcp',
     'coinmarketcap-mcp-service': 'coinmarketcap-mcp',
     'coinmarketcap_mcp_service': 'coinmarketcap-mcp',
-    'defillama-mcp-service': 'defillama-mcp-v1',
     'defillama-mcp': 'defillama-mcp-v2', // 默认使用v2版本
-    'defillama-v2': 'defillama-mcp-v2',
-    'demcp-defillama-mcp': 'defillama-mcp-v2',
     'hyperliquid-mcp': 'hyperliquid-mcp-v2', // 默认使用v2版本
     'hyperliquid-v1': 'hyperliquid-mcp-v1',
     'hyperliquid-v2': 'hyperliquid-mcp-v2',
