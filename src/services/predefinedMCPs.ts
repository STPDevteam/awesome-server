--- conflicted
+++ resolved
@@ -14,29 +14,19 @@
         args: ['@playwright/mcp@latest'],
         env: {},
         connected: false,
-<<<<<<< HEAD
-        category: '自动化工具',
+        category: 'Automation Tools',
         imageUrl: 'https://mcp-server-tool-logo.s3.ap-northeast-1.amazonaws.com/playwrite.png',
-=======
-        category: 'Automation Tools',
-        imageUrl: 'https://playwright.dev/img/playwright-logo.svg',
->>>>>>> 22c5d173
         githubUrl: 'https://github.com/microsoft/playwright'
     },
     {
         name: '12306-mcp',
-        description: '12306 火车票查询和预订工具',
+        description: '12306 train ticket inquiry and booking tool',
         command: 'npx',
         args: ['-y', '12306-mcp'],
         env: {},
         connected: false,
-<<<<<<< HEAD
-        category: '交通工具',
+        category: 'Others',
         imageUrl: 'https://mcp-server-tool-logo.s3.ap-northeast-1.amazonaws.com/12306.png',
-=======
-        category: 'Others',
-        imageUrl: 'https://www.12306.cn/index/images/logo.jpg',
->>>>>>> 22c5d173
         githubUrl: 'https://github.com/12306-mcp'
     },
     
@@ -401,54 +391,6 @@
         imageUrl: 'https://mcp-server-tool-logo.s3.ap-northeast-1.amazonaws.com/icons8-file-100.png',
         githubUrl: 'https://github.com/modelcontextprotocol/servers'
     },
-<<<<<<< HEAD
-    
-
-=======
-    {
-        name: 'sqlite-mcp',
-        description: 'SQLite database operations',
-        command: 'npx',
-        args: ['-y', '@modelcontextprotocol/server-sqlite'],
-        env: {},
-        connected: false,
-        category: 'Database Tools',
-        imageUrl: 'https://www.sqlite.org/images/sqlite370_banner.gif',
-        githubUrl: 'https://github.com/modelcontextprotocol/servers'
-    },
-    {
-        name: 'brave-search-mcp',
-        description: 'Brave Search API integration',
-        command: 'npx',
-        args: ['-y', '@modelcontextprotocol/server-brave-search'],
-        env: {},
-        connected: false,
-        category: 'Search Tools',
-        imageUrl: 'https://brave.com/favicon.ico',
-        githubUrl: 'https://github.com/modelcontextprotocol/servers'
-    },
-    {
-        name: 'memory-mcp',
-        description: 'Memory and knowledge management',
-        command: 'npx',
-        args: ['-y', '@modelcontextprotocol/server-memory'],
-        env: {},
-        connected: false,
-        category: 'AI Tools',
-        imageUrl: 'https://cdn-icons-png.flaticon.com/512/3659/3659899.png',
-        githubUrl: 'https://github.com/modelcontextprotocol/servers'
-    },
-    {
-        name: 'postgres-mcp',
-        description: 'PostgreSQL database operations',
-        command: 'npx',
-        args: ['-y', '@modelcontextprotocol/server-postgres'],
-        env: {},
-        connected: false,
-        category: 'Database Tools',
-        imageUrl: 'https://www.postgresql.org/favicon.ico',
-        githubUrl: 'https://github.com/modelcontextprotocol/servers'
-    },
     {
         name: 'dexscreener-mcp',
         description: 'DexScreener real-time DEX pair data, token information, and market statistics across multiple blockchains (LOCAL BUILD)',
@@ -457,10 +399,10 @@
         env: {},
         connected: false,
         category: 'Market Data',
-        imageUrl: 'https://dexscreener.com/favicon.ico',
+        imageUrl: 'https://mcp-server-tool-logo.s3.ap-northeast-1.amazonaws.com/dexscreener.ico',
         githubUrl: 'https://github.com/opensvm/dexscreener-mcp-server'
     }
->>>>>>> 22c5d173
+
 ];
 
 export const mcpNameMapping: Record<string, string> = {
