--- conflicted
+++ resolved
@@ -445,8 +445,6 @@
       console.log('ℹ️  S3 avatar service not configured - avatar randomization disabled');
     }
     
-<<<<<<< HEAD
-=======
 
     // 连接预定义的MCP服务
     console.log('🔌 Connecting to predefined MCP services...');
@@ -483,17 +481,12 @@
       }
     }
 
->>>>>>> de7806e5
     // AWE 支付服务状态
     if (process.env.BASE_RPC_URL) {
       console.log('💎 AWE payment service configured');
       console.log('✅ AWE payment service ready');
     } else {
       console.log('ℹ️  BASE_RPC_URL not configured - AWE payment features disabled');
-<<<<<<< HEAD
-=======
-
->>>>>>> de7806e5
     }
     
     // 启动服务器
