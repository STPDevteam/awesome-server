import { Router, Request, Response } from 'express';
import { requireAuth, optionalAuth } from '../middleware/auth.js';
import { logger } from '../utils/logger.js';
import { z } from 'zod';
import { MCPToolAdapter } from '../services/mcpToolAdapter.js';
import { TaskExecutorService } from '../services/taskExecutorService.js';
import { getConversationService } from '../services/conversationService.js';
import { MessageIntent, MessageType } from '../models/conversation.js';
import { getTaskService } from '../services/taskService.js';
import { messageDao } from '../dao/messageDao.js';
import { conversationLimitService } from '../services/conversationLimitService.js';
import { ConversationType } from '../models/conversation.js';

const router = Router();

// Get necessary services in routes
let mcpToolAdapter: MCPToolAdapter;
let taskExecutorService: TaskExecutorService;

// Use app to get service instances in routes
router.use((req, res, next) => {
  if (!mcpToolAdapter) {
    mcpToolAdapter = req.app.get('mcpToolAdapter');
  }
  if (!taskExecutorService) {
    taskExecutorService = req.app.get('taskExecutorService');
  }
  next();
});

// 验证请求内容的Schema
const createConversationSchema = z.object({
  title: z.string().optional(),
  firstMessage: z.string().min(1, 'First message content cannot be empty').optional()
});

const sendMessageSchema = z.object({
  content: z.string().min(1, 'Message content cannot be empty')
});

/**
 * 创建新对话
 * POST /api/conversation
 */
router.post('/', requireAuth, async (req: Request, res: Response) => {
  try {
    const validationResult = createConversationSchema.safeParse(req.body);
    if (!validationResult.success) {
      return res.status(400).json({
        success: false,
        error: 'Bad Request',
        message: 'Invalid request parameters',
        details: validationResult.error.errors
      });
    }

    const { title, firstMessage } = validationResult.data;
    
    // 获取用户ID
    const userId = req.user?.id || req.body.userId;
    
    if (!userId) {
      return res.status(400).json({
        success: false,
        error: 'Bad Request',
        message: 'Missing user ID, please provide userId parameter or use a valid authentication token'
      });
    }

    logger.info(`Creating conversation request [User ID: ${userId}]`);

    // Check user conversation creation limit
    const limitInfo = await conversationLimitService.checkConversationLimit(userId);
    if (!limitInfo.canCreate) {
      const limitMessage = 'You\'ve reached the conversation limit for current plan. Please upgrade your plan to unlock more.';
      
      return res.status(429).json({
        success: false,
        error: 'Daily Limit Exceeded',
        message: limitMessage,
        data: {
          membershipType: limitInfo.membershipType,
          dailyLimit: limitInfo.dailyLimit,
          todayCreated: limitInfo.todayCreated,
          remainingCount: limitInfo.remainingCount
        }
      });
    }

    // Get conversation service
    const conversationService = getConversationService(mcpToolAdapter, taskExecutorService);
    
    // If first message is provided, create conversation and generate title (without processing message)
    if (firstMessage) {
      const result = await conversationService.createConversationWithFirstMessage(
        userId, 
        firstMessage, 
        title
      );
      
      res.json({
        success: true,
        data: {
          conversation: result.conversation,
          generatedTitle: result.generatedTitle,
          message: 'Conversation created successfully. Please send the first message using the message endpoint.'
        }
      });
    } else {
      // If no first message, use original creation method
      const conversation = await conversationService.createConversation(userId, title);
      
      res.json({
        success: true,
        data: {
          conversation
        }
      });
    }
  } catch (error) {
    logger.error('Error creating conversation:', error);
    res.status(500).json({
      success: false,
      error: 'Internal Server Error',
      message: 'Internal server error'
    });
  }
});

/**
 * Create new conversation (streaming version)
 * POST /api/conversation/stream
 */
router.post('/stream', requireAuth, async (req: Request, res: Response) => {
  try {
    const validationResult = createConversationSchema.safeParse(req.body);
    if (!validationResult.success) {
      return res.status(400).json({
        success: false,
        error: 'Bad Request',
        message: 'Invalid request parameters',
        details: validationResult.error.errors
      });
    }

    const { title, firstMessage } = validationResult.data;
    
    // Get user ID
    const userId = req.user?.id || req.body.userId;
    
    if (!userId) {
      return res.status(400).json({
        success: false,
        error: 'Bad Request',
        message: 'Missing user ID, please provide userId parameter or use a valid authentication token'
      });
    }

    // Streaming creation requires first message
    if (!firstMessage) {
      return res.status(400).json({
        success: false,
        error: 'Bad Request',
        message: 'First message is required for streaming conversation creation'
      });
    }

    logger.info(`Creating streaming conversation request [User ID: ${userId}]`);

    // Check user conversation creation limit
    const limitInfo = await conversationLimitService.checkConversationLimit(userId);
    if (!limitInfo.canCreate) {
      const limitMessage = 'You\'ve reached the conversation limit for current plan. Please upgrade your plan to unlock more.';
      
      return res.status(429).json({
        success: false,
        error: 'Daily Limit Exceeded',
        message: limitMessage,
        data: {
          membershipType: limitInfo.membershipType,
          dailyLimit: limitInfo.dailyLimit,
          todayCreated: limitInfo.todayCreated,
          remainingCount: limitInfo.remainingCount
        }
      });
    }

    // Set SSE response headers
    res.setHeader('Content-Type', 'text/event-stream');
    res.setHeader('Cache-Control', 'no-cache');
    res.setHeader('Connection', 'keep-alive');
    
    // Stream callback function
    const streamHandler = (data: any) => {
      res.write(`data: ${JSON.stringify(data)}\n\n`);
    };
    
    // Get conversation service
    const conversationService = getConversationService(mcpToolAdapter, taskExecutorService);
    
    // Stream create conversation and process first message
    const processingPromise = conversationService.createConversationWithFirstMessageStream(
      userId,
      firstMessage,
      title,
      streamHandler
    );
    
    // Send completion marker after processing
    processingPromise
      .then((result: {
        conversationId: string;
        generatedTitle: string;
      }) => {
        res.write(`data: ${JSON.stringify({
          event: 'conversation_creation_complete',
          data: {
            conversationId: result.conversationId,
            title: result.generatedTitle,
            message: 'Conversation created successfully. Please send the first message using the message endpoint.'
          }
        })}\n\n`);
        res.write('data: [DONE]\n\n');
        res.end();
      })
      .catch((error: Error) => {
        logger.error(`Error creating conversation with stream:`, error);
        res.write(`data: ${JSON.stringify({
          event: 'error',
          data: {
            message: 'Error creating conversation',
            details: error instanceof Error ? error.message : String(error)
          }
        })}\n\n`);
        res.write('data: [DONE]\n\n');
        res.end();
      });
  } catch (error) {
    logger.error(`Error initializing stream conversation creation:`, error);
    
    // For initial setup errors, use standard JSON response
    res.status(500).json({
      success: false,
      error: 'Internal Server Error',
      message: 'Internal server error'
    });
  }
});

/**
 * Get user conversation creation limit info
 * GET /api/conversation/limit
 */
router.get('/limit', requireAuth, async (req: Request, res: Response) => {
  try {
    // Get user ID
    const userId = req.user?.id || req.query.userId as string;
    
    if (!userId) {
      return res.status(400).json({
        success: false,
        error: 'Bad Request',
        message: 'Missing user ID, please provide userId query parameter or use a valid authentication token'
      });
    }

    // Get user conversation limit info
    const limitInfo = await conversationLimitService.getConversationLimitInfo(userId);
    
    res.json({
      success: true,
      data: limitInfo
    });
  } catch (error) {
    logger.error(`Error getting conversation limit info [User ID: ${req.user?.id || req.query.userId}]:`, error);
    res.status(500).json({
      success: false,
      error: 'Internal Server Error',
      message: 'Internal server error'
    });
  }
});

/**
 * Get conversation list
 * GET /api/conversation
 */
router.get('/', requireAuth, async (req: Request, res: Response) => {
  try {
    const { limit, offset, sortBy, sortDir, type } = req.query;
    
    // Get user ID
    const userId = req.user?.id || req.query.userId as string;
    
    if (!userId) {
      return res.status(400).json({
        success: false,
        error: 'Bad Request',
        message: 'Missing user ID, please provide userId query parameter or use a valid authentication token'
      });
    }

    // Get conversation service
    const conversationService = getConversationService(mcpToolAdapter, taskExecutorService);
    const result = await conversationService.getUserConversations(userId, {
      limit: limit ? parseInt(limit as string) : undefined,
      offset: offset ? parseInt(offset as string) : undefined,
      sortBy: sortBy as string,
      sortDir: sortDir as 'asc' | 'desc',
      type: type as ConversationType
    });

    res.json({
      success: true,
      data: result
    });
  } catch (error) {
    logger.error('Error getting conversation list:', error);
    res.status(500).json({
      success: false,
      error: 'Internal Server Error',
      message: 'Internal server error'
    });
  }
});

/**
 * Get specific conversation
 * GET /api/conversation/:id
 */
router.get('/:id', requireAuth, async (req: Request, res: Response) => {
  try {
    const conversationId = req.params.id;
    
    // Get user ID
    const userId = req.user?.id || req.query.userId as string;
    
    if (!userId) {
      return res.status(400).json({
        success: false,
        error: 'Bad Request',
        message: 'Missing user ID, please provide userId query parameter or use a valid authentication token'
      });
    }

    // Get conversation service
    const conversationService = getConversationService(mcpToolAdapter, taskExecutorService);
    
    // Get conversation info
    const conversation = await conversationService.getConversation(conversationId);
    
    if (!conversation) {
      return res.status(404).json({
        success: false,
        error: 'Not Found',
        message: 'Conversation not found'
      });
    }
    
    // Check permissions
    if (conversation.userId !== userId) {
      return res.status(403).json({
        success: false,
        error: 'Forbidden',
        message: 'No permission to access this conversation'
      });
    }
    
    // Get conversation messages
    const messages = await conversationService.getConversationMessages(conversationId);
    
<<<<<<< HEAD
    // 🔧 新增：提取lastUsedMcp信息从最后一个任务的工作流中
    const lastUsedMcp = await conversationService.extractLastUsedMcpFromTasks(conversationId, userId);
=======
    // Extract last used MCP information from messages (返回数组)
    let lastUsedMcp: any[] = [];
    
    // Iterate through messages in reverse order to find the most recent MCP usage
    for (let i = messages.length - 1; i >= 0; i--) {
      const message = messages[i];
      
      // Parse metadata if it's a string
      let parsedMetadata: any = null;
      if (message.metadata) {
        try {
          parsedMetadata = typeof message.metadata === 'string' 
            ? JSON.parse(message.metadata) 
            : message.metadata;
        } catch (e) {
          logger.warn(`Failed to parse message metadata for message ${message.id}:`, e);
          parsedMetadata = null;
        }
      }
      
      // Check if message has task-related metadata with MCP information
      if (parsedMetadata && parsedMetadata.stepType === 'execution' && message.taskId) {
        // Get the task to extract MCP workflow information
        try {
          const taskService = getTaskService();
          const task = await taskService.getTaskById(message.taskId);
          
          logger.info(`Found execution message [TaskID: ${message.taskId}], checking task workflow...`);
          
          if (!task) {
            logger.warn(`Task not found for TaskID: ${message.taskId}`);
            continue; // Continue searching other messages
          }
          
          logger.info(`Task found [TaskID: ${message.taskId}], status: ${task.status}, mcpWorkflow: ${task.mcpWorkflow ? 'exists' : 'null'}`);
          
          if (task && task.mcpWorkflow && task.mcpWorkflow.mcps && Array.isArray(task.mcpWorkflow.mcps)) {
            logger.info(`Found ${task.mcpWorkflow.mcps.length} MCPs in task workflow for TaskID: ${message.taskId}`);
            
            // 返回最后一个任务中使用的所有 MCP 的完整信息
            lastUsedMcp = task.mcpWorkflow.mcps.map(mcp => {
              // 包含完整的 MCP 信息，匹配用户期望的数据格式
              const mcpData: any = {
                name: mcp.name,
                description: mcp.description,
                category: mcp.category,
                imageUrl: mcp.imageUrl,
                githubUrl: mcp.githubUrl,
                authRequired: mcp.authRequired || false,
                authVerified: mcp.authVerified || false
              };

              // 添加认证参数（如果需要认证）
              if (mcp.authRequired && mcp.authParams) {
                mcpData.authParams = mcp.authParams;
              }

              // 添加完整的 alternatives 信息，确保每个 alternative 包含完整的字段
              if (mcp.alternatives && Array.isArray(mcp.alternatives)) {
                mcpData.alternatives = mcp.alternatives.map(alt => ({
                  name: alt.name,
                  description: alt.description,
                  category: alt.category,
                  imageUrl: alt.imageUrl,
                  githubUrl: alt.githubUrl,
                  authRequired: alt.authRequired || false,
                  authVerified: alt.authVerified || false,
                  // 添加认证参数（如果需要认证）
                  ...(alt.authRequired && alt.authParams ? { authParams: alt.authParams } : {})
                }));
              } else {
                // 如果没有 alternatives 数组，设置为空数组
                mcpData.alternatives = [];
              }

              return mcpData;
            });
            
            logger.info(`Found lastUsedMcp array with ${lastUsedMcp.length} MCPs for task ${message.taskId}`);
            break; // Found the most recent task with MCP usage, stop searching
          }
        } catch (taskError) {
          logger.warn(`Failed to get task details for MCP extraction [TaskID: ${message.taskId}]:`, taskError);
          // Continue searching other messages
        }
      }
    }
>>>>>>> e2349d4b
    
    res.json({
      success: true,
      data: {
        conversation,
        messages,
<<<<<<< HEAD
        lastUsedMcp // 添加lastUsedMcp字段
=======
        lastUsedMcp
>>>>>>> e2349d4b
      }
    });
  } catch (error) {
    logger.error(`Error getting conversation details [ID: ${req.params.id}]:`, error);
    res.status(500).json({
      success: false,
      error: 'Internal Server Error',
      message: 'Internal server error'
    });
  }
});

/**
 * 发送消息
 * POST /api/conversation/:id/message
 */
router.post('/:id/message', requireAuth, async (req: Request, res: Response) => {
  try {
    const conversationId = req.params.id;
    
    const validationResult = sendMessageSchema.safeParse(req.body);
    if (!validationResult.success) {
      return res.status(400).json({
        success: false,
        error: 'Bad Request',
        message: 'Invalid request parameters',
        details: validationResult.error.errors
      });
    }

    const { content } = validationResult.data;
    
    // 获取用户ID
    const userId = req.user?.id || req.body.userId;
    
    if (!userId) {
      return res.status(400).json({
        success: false,
        error: 'Bad Request',
        message: 'Missing user ID, please provide userId parameter or use a valid authentication token'
      });
    }

    // 获取对话服务
    const conversationService = getConversationService(mcpToolAdapter, taskExecutorService);
    
    // 检查对话是否存在和权限
    const conversation = await conversationService.getConversation(conversationId);
    
    if (!conversation) {
      return res.status(404).json({
        success: false,
        error: 'Not Found',
        message: 'Conversation not found'
      });
    }
    
    if (conversation.userId !== userId) {
      return res.status(403).json({
        success: false,
        error: 'Forbidden',
        message: 'No permission to access this conversation'
      });
    }
    
    // 处理用户消息
    const result = await conversationService.processUserMessage(conversationId, userId, content);
    
    res.json({
      success: true,
      data: {
        userMessage: result.message,
        assistantResponse: result.response,
        intent: result.intent,
        taskId: result.taskId
      }
    });
  } catch (error) {
    logger.error(`Error sending message [Conversation ID: ${req.params.id}]:`, error);
    res.status(500).json({
      success: false,
      error: 'Internal Server Error',
      message: 'Internal server error'
    });
  }
});

/**
 * 流式发送消息
 * POST /api/conversation/:id/message/stream
 */
router.post('/:id/message/stream', requireAuth, async (req: Request, res: Response) => {
  try {
    const conversationId = req.params.id;
    
    const validationResult = sendMessageSchema.safeParse(req.body);
    if (!validationResult.success) {
      return res.status(400).json({
        success: false,
        error: 'Bad Request',
        message: 'Invalid request parameters',
        details: validationResult.error.errors
      });
    }

    const { content } = validationResult.data;
    
    // 获取用户ID
    const userId = req.user?.id || req.body.userId;
    
    if (!userId) {
      return res.status(400).json({
        success: false,
        error: 'Bad Request',
        message: 'Missing user ID, please provide userId parameter or use a valid authentication token'
      });
    }

    // 获取对话服务
    const conversationService = getConversationService(mcpToolAdapter, taskExecutorService);
    
    // 检查对话是否存在和权限
    const conversation = await conversationService.getConversation(conversationId);
    
    if (!conversation) {
      return res.status(400).json({
        success: false,
        error: 'Not Found',
        message: 'Conversation not found'
      });
    }
    
    if (conversation.userId !== userId) {
      return res.status(403).json({
        success: false,
        error: 'Forbidden',
        message: 'No permission to access this conversation'
      });
    }
    
    // 设置SSE响应头
    res.setHeader('Content-Type', 'text/event-stream');
    res.setHeader('Cache-Control', 'no-cache');
    res.setHeader('Connection', 'keep-alive');
    
    // 流式回调函数
    const streamHandler = (data: any) => {
      res.write(`data: ${JSON.stringify(data)}\n\n`);
    };
    
    // 流式处理用户消息
    const processingPromise = conversationService.processUserMessageStream(
      conversationId,
      userId,
      content,
      streamHandler
    );
    
    // 处理完成后发送完成标记
    processingPromise
      .then((result) => {
        res.write(`data: ${JSON.stringify({
          event: 'complete',
          data: {
            messageId: result.messageId,
            responseId: result.responseId,
            intent: result.intent,
            taskId: result.taskId
          }
        })}\n\n`);
        res.write('data: [DONE]\n\n');
        res.end();
      })
      .catch((error) => {
        logger.error(`Error processing user message stream [Conversation ID: ${conversationId}]:`, error);
        res.write(`data: ${JSON.stringify({
          event: 'error',
          data: {
            message: 'Error processing message',
            details: error instanceof Error ? error.message : String(error)
          }
        })}\n\n`);
        res.write('data: [DONE]\n\n');
        res.end();
      });
  } catch (error) {
    logger.error(`Error initializing stream processing [Conversation ID: ${req.params.id}]:`, error);
    
    // 对于初始设置错误，使用标准JSON响应
    res.status(500).json({
      success: false,
      error: 'Internal Server Error',
      message: 'Internal server error'
    });
  }
});

/**
 * 获取对话关联的任务列表
 * GET /api/conversation/:id/tasks
 */
router.get('/:id/tasks', requireAuth, async (req: Request, res: Response) => {
  try {
    const conversationId = req.params.id;
    
    // 获取用户ID
    const userId = req.user?.id || req.query.userId as string;
    
    if (!userId) {
      return res.status(400).json({
        success: false,
        error: 'Bad Request',
        message: 'Missing user ID, please provide userId query parameter or use a valid authentication token'
      });
    }

    // 获取对话信息
    const conversationService = getConversationService(mcpToolAdapter, taskExecutorService);
    const conversation = await conversationService.getConversation(conversationId);
    
    if (!conversation) {
      return res.status(404).json({
        success: false,
        error: 'Not Found',
        message: 'Conversation not found'
      });
    }
    
    // 检查权限
    if (conversation.userId !== userId) {
      return res.status(403).json({
        success: false,
        error: 'Forbidden',
        message: 'No permission to access this conversation'
      });
    }
    
    // 获取任务服务
    const taskService = getTaskService();
    
    // 获取对话关联的任务
    const tasks = await taskService.getConversationTasks(conversationId);
    
    res.json({
      success: true,
      data: {
        conversationId,
        tasks,
        count: tasks.length
      }
    });
  } catch (error) {
    logger.error(`Error getting conversation related tasks [Conversation ID: ${req.params.id}]:`, error);
    res.status(500).json({
      success: false,
      error: 'Internal Server Error',
      message: 'Internal server error'
    });
  }
});

/**
 * 软删除对话
 * DELETE /api/conversation/:id
 */
router.delete('/:id', requireAuth, async (req: Request, res: Response) => {
  try {
    const conversationId = req.params.id;
    
    // 获取用户ID
    const userId = req.user?.id || req.body.userId;
    
    if (!userId) {
      return res.status(400).json({
        success: false,
        error: 'Bad Request',
        message: 'Missing user ID, please provide userId parameter or use a valid authentication token'
      });
    }

    // 获取对话服务
    const conversationService = getConversationService(mcpToolAdapter, taskExecutorService);
    
    // 检查对话是否存在和权限
    const conversation = await conversationService.getConversation(conversationId);
    
    if (!conversation) {
      return res.status(404).json({
        success: false,
        error: 'Not Found',
        message: 'Conversation not found'
      });
    }
    
    if (conversation.userId !== userId) {
      return res.status(403).json({
        success: false,
        error: 'Forbidden',
        message: 'No permission to delete this conversation'
      });
    }
    
    // 执行软删除
    const success = await conversationService.softDeleteConversation(conversationId);
    
    if (success) {
      res.json({
        success: true,
        data: {
          conversationId,
          message: 'Conversation and related data have been deleted successfully'
        }
      });
    } else {
      res.status(404).json({
        success: false,
        error: 'Not Found',
        message: 'Conversation not found or already deleted'
      });
    }
  } catch (error) {
    logger.error(`Error deleting conversation [Conversation ID: ${req.params.id}]:`, error);
    res.status(500).json({
      success: false,
      error: 'Internal Server Error',
      message: 'Internal server error'
    });
  }
});

export default router; <|MERGE_RESOLUTION|>--- conflicted
+++ resolved
@@ -369,10 +369,6 @@
     // Get conversation messages
     const messages = await conversationService.getConversationMessages(conversationId);
     
-<<<<<<< HEAD
-    // 🔧 新增：提取lastUsedMcp信息从最后一个任务的工作流中
-    const lastUsedMcp = await conversationService.extractLastUsedMcpFromTasks(conversationId, userId);
-=======
     // Extract last used MCP information from messages (返回数组)
     let lastUsedMcp: any[] = [];
     
@@ -460,18 +456,13 @@
         }
       }
     }
->>>>>>> e2349d4b
     
     res.json({
       success: true,
       data: {
         conversation,
         messages,
-<<<<<<< HEAD
-        lastUsedMcp // 添加lastUsedMcp字段
-=======
         lastUsedMcp
->>>>>>> e2349d4b
       }
     });
   } catch (error) {
